<<<<<<< HEAD
# Microsoft Commercial Marketplace - Community Sample Code and SDK for SaaS App Offers

![.NET Core](https://github.com/Azure/Microsoft-commercial-marketplace-transactable-SaaS-offer-SDK/workflows/.NET%20Core/badge.svg)

## Introduction

The goal of this project is to provide a reference example with sample code for developers interested in publishing transactable, Software as a-Service (SaaS) offers in Microsoft's commercial marketplace.

The sample code uses a .NET-based SDK published as a part of this project. The SDK provides a framework for excercising the commercial marketplace billing system, including the [SaaS Fulfillment API (v2)](https://docs.microsoft.com/en-us/azure/marketplace/partner-center-portal/pc-saas-fulfillment-api-v2) and [Marketplace Metering Service API.](https://docs.microsoft.com/en-us/azure/marketplace/partner-center-portal/marketplace-metering-service-apis) Leveraging the SDK, the sample code demonstrates how a typical SaaS platform interacts with the marketplace APIs in order to provision subscriptions for customers, enable logging, and manage commercial marketplace subscriptions.

## Intended Use

The sample code and SDK in this project are for reference purposes only and are meant to complement the existing commercial marketplace documentation by demonstrating common API interactions required to use the SaaS App offer type. The intent of this project is to accelerate the onboarding experience by providing code samples for developers. Although the sample code leverages the SDK, developers are encouraged to work with the SaaS Fulfillment API and Marketplace Metering Service API directly rather than rely on the SDK for production use.

Please note: this is not a Microsoft-supported Azure SDK project. Support for this project is community-based and contributions are welcomed. Details on contributing can be found [below.](https://github.com/Azure/Microsoft-commercial-marketplace-transactable-SaaS-offer-SDK#contributing)

## Commercial Marketplace Documentation

Before using this sample code and SDK, please review the commercial marketplace documentation resources below to understand the important concepts, account setup, and offer configuration requirements for publishing SaaS App offers.

- [Commercial Marketplace Overview.](https://docs.microsoft.com/en-us/azure/marketplace/marketplace-publishers-guide) Overview of the Commercial Marketplace.

- [SaaS Apps in the Commercial Marketplace.](https://docs.microsoft.com/en-us/azure/marketplace/partner-center-portal/create-new-saas-offer) Overview of the SaaS App business policies, plus step-by step offer creation and configuration requirements.

- [SaaS Fulfillment API (v2).](https://docs.microsoft.com/en-us/azure/marketplace/partner-center-portal/pc-saas-fulfillment-api-v2) API details for SaaS App Marketplace subscription creation and management.

- [Marketplace Metering Service API.](https://docs.microsoft.com/en-us/azure/marketplace/partner-center-portal/marketplace-metering-service-apis) API details for the Commercial Marketplace Metering Service which, when used in conjunction with the SaaS Fulfillment API, enables event-based billing.

- [SaaS Fulfillment API FAQ.](https://docs.microsoft.com/en-us/azure/marketplace/partner-center-portal/saas-fulfillment-apis-faq) Frequently-asked questions about the SaaS Fulfillment APIs.

## Sample Code and SDK Documentation

The documentation **(docs)** directory contains [installation instructions](./docs/Installation-Instructions.md) to help understand, implement, and deploy the sample code and SDK components.

## Terminology

- SDK: Software Development Kit. This refers to the SDK for the .NET language and incldues the Client and Data Access Libraries, as well as the Sample Web Applications used to excercise the SaaS Fulfillment API and Marketplace Metering Service API.

- Client Library. This refers to a library (and associated tools, documentation, and samples) that customers/developers use to ease creating Commercial Markeptlace SaaS App offers.

- Sample Web Application. This refers to source code that leverages the SDK and Client Libraries.

## Projects

The source **(src)** directory offers the following components:

| Project | Description | Directory Name |
| --- | --- | --- |
| **Transactable SaaS Client Library** | Implements the SaaS Fulfillment API (v2), Marketplace Metering Service API, and the webhook that handles messages from the Marketplace billing system. |SaaS.SDK.Client|
| **Customer portal - Sample web application** | Demonstrates how to register, provision, and activate the Marketplace subscription. Implemented using ASP.Net Core 3.1, the sample web application uses the SaaS Client Library and Data Access Library to invoke and persist API interactions and provides an example user interface to demonstrate how a customer would manage their subscriptions and plans. |SaaS.SDK.CustomerProvisioning|
| **Publisher portal (metered billing)- Sample web application** | Demonstrates how to generate usage events used in metered billing transactions, and how to emit these events to the Marketplace Metering Service API. |SaaS.SDK.PublisherSolution|
| **Client Data Access library** | Demonstrates how to persist Plans, Marketplace subscriptions and related transaction attributes when using the SaaS Fulfillment API (v2) and Marketplace Metering Service API. |SaaS.SDK.Client.DataAccess |
| **[Unit Tests Project](./src/SaaS.SDK.UnitTest)** | Helps validate and test the SDKs codebase. | SaaS.SDK.UnitTest |

The sample code and SDK in this repository run in the Publisher's environment as illustrated below. The metering SDK ( .NET class library ) and a sample web application to report usage events for subscriptions against those plans that support metering ( have the dimensions defined and enabled ) correlate to SaaS Metering and SaaS Service blocks in the below image, respectively.

![Usecase](./docs/images/UseCaseSaaSAPIs.png)

## Technology and Versions

This SDK has been developed using the following technologies and versions:

- [.NET Core 3.1.1](https://dotnet.microsoft.com/download/dotnet-core/3.1)
- [ASP.NET Core Runtime 3.1.1](https://dotnet.microsoft.com/download/dotnet-core/3.1)
- [Entity Framework](https://docs.microsoft.com/en-us/ef/)

## Security

- The sample code and SDK have been scanned for vulnerabilities and use secure configurations. Versions have been reviewed to ensure compatibility with the lastest security guidelines.

## Prerequisites

Ensure the following prerequisites are met before getting started:

- You must have an active Azure subscription for development and testing purposes. Creat an Azure subscription [here.](https://azure.microsoft.com/en-us/free/)
- You must have a Partner Center account enrolled in the commercial marketplace. Create an account [here.](https://docs.microsoft.com/en-us/azure/marketplace/partner-center-portal/create-account)
- We recommend using an Integrated Development Environment (IDE):  [Visual Studio Code](https://code.visualstudio.com/),  [Visual Studio 2019](https://visualstudio.microsoft.com/thank-you-downloading-visual-studio/?sku=Community&rel=16#), etc...
- The SDK has been implemented using [.NET Core 3.1.1](https://dotnet.microsoft.com/download/dotnet-core/3.1)
- For data persistence we are using [Azure SQL Database](https://azure.microsoft.com/en-us/services/sql-database/) and [Entity Framework](https://docs.microsoft.com/en-us/ef/). However, feel free to use any data repository you are comfortable with.  

## Releases

- **February 2020 - v1.0** Current Release. It includes the full implementation of the Fulfillment V2 and metering service APIs with web applications that demonstrate customer and publisher portals.

## Contributing

This project welcomes contributions and suggestions.  Most contributions require you to agree to a
Contributor License Agreement (CLA) declaring that you have the right to, and actually do, grant us
the rights to use your contribution. For details, visit <https://cla.opensource.microsoft.com.>

When you submit a pull request, a CLA bot will automatically determine whether you need to provide
a CLA and decorate the PR appropriately (e.g., status check, comment). Simply follow the instructions
provided by the bot. You will only need to do this once across all repos using our CLA.

This project has adopted the [Microsoft Open Source Code of Conduct](https://opensource.microsoft.com/codeofconduct/).
For more information see the [Code of Conduct FAQ](https://opensource.microsoft.com/codeofconduct/faq/) or
contact [opencode@microsoft.com](mailto:opencode@microsoft.com) with any additional questions or comments.

## License

This project is released under the [MIT License](LICENSE).
=======
# Microsoft Commercial Marketplace - Community Sample Code and SDK for SaaS Applications
![.NET Core](https://github.com/Azure/Microsoft-commercial-marketplace-transactable-SaaS-offer-SDK/workflows/.NET%20Core/badge.svg)


## Introduction

The goal of this project is to provide a reference example with sample code for developers interested publishing transactable, Software as a-Service (SaaS) offers in the Microsoft commercial marketplace.

The sample code uses a .NET-based SDK published as a part of this project. The SDK provides a framework for excercising the commercial marketplace billing system, including the [SaaS Fulfillment API (v2)](https://docs.microsoft.com/azure/marketplace/partner-center-portal/pc-saas-fulfillment-api-v2) and [Marketplace Metering Service API.](https://docs.microsoft.com/azure/marketplace/partner-center-portal/marketplace-metering-service-apis) Leveraging the SDK, the sample code demonstrates how a typical SaaS platform interacts with these APIs in order to provision customers, enable logging, and manage commercial marketplace subscriptions.


## Intended use

The sample code and SDK in this project are for reference purposes only and are meant to complement the existing commercial marketplace documentation by demonstrating common API interactions required for publishing and managing SaaS application offers. The intent of this project is to accelerate the onboarding experience by providing code samples for developers. Although the sample code leverages the SDK, developers are encouraged to work with the SaaS Fulfillment API and Marketplace Metering Service API directly rather than rely on the SDK for production use.


Please note: this is not a Microsoft-supported Azure SDK project. Support for this project is community-based and contributions are welcomed. Details on contributing can be found [below.](https://github.com/Azure/Microsoft-commercial-marketplace-transactable-SaaS-offer-SDK#contributing)


## Commercial marketplace documentation

Before using this sample code and SDK, please review the commercial marketplace documentation resources below to understand the important concepts, account setup, and offer configuration requirements for publishing SaaS SaaS application offers.

- [Commercial marketplace documentation.](https://docs.microsoft.com/azure/marketplace/) Getting started and top articles

- [SaaS applications in the commercial marketplace.](https://docs.microsoft.com/azure/marketplace/partner-center-portal/create-new-saas-offer) Overview of the SaaS SaaS application business policies, plus step-by step offer creation and configuration requirements.

- [SaaS fulfillment API (v2).](https://docs.microsoft.com/azure/marketplace/partner-center-portal/pc-saas-fulfillment-api-v2) API details for SaaS SaaS application subscription creation and management.

- [Marketplace metering service API.](https://docs.microsoft.com/azure/marketplace/partner-center-portal/marketplace-metering-service-apis) API details for the Marketplace Metering Service which, when used in conjunction with the SaaS Fulfillment API, enables event-based billing. 

- [SaaS fulfillment API FAQ.](https://docs.microsoft.com/azure/marketplace/partner-center-portal/saas-fulfillment-apis-faq) Frequently-asked questions about the SaaS Fulfillment APIs.


## Sample code and SDK documentation 

The documentation **(docs)** directory contains [installation instructions](./docs/Installation-Instructions.md) to help understand, implement, and deploy the sample code and SDK components. 


## Terminology

- SDK: Software development kit. This refers to the SDK for the .NET language and incldues the Client and Data Access Libraries, as well as the Sample Web Applications used to excercise the SaaS Fulfillment API and Marketplace Metering Service API.

- Client library. This refers to a library (and associated tools, documentation, and samples) that customers/developers use to ease creating commercial marketplace SaaS SaaS application offers.

- Sample Web application. This refers to source code that leverages the SDK and Client Libraries.   


## Projects 

The source **(src)** directory offers the following components: 


| Project | Description | Directory Name |
| --- | --- | --- |
| **Transactable SaaS Client Library** | Implements the SaaS Fulfillment API (v2), Marketplace Metering Service API, and the Web-hook that handles messages from the commercial marketplace billing system. |SaaS.SDK.Client|
| **Customer Provisioning - Sample web application** | Demonstrates how to register, provision, and activate the commercial marketplace subscription. Implemented using ASP.Net Core 3.1, the sample web application uses the SaaS Client Library and Data Access Library to invoke and persist API interactions and provides an example user interface to demonstrate how a customer would manage their subscriptions and plans. |SaaS.SDK.CustomerProvisioning|
| **Publisher Solution (metered billing)- Sample web application** | Demonstrates how to generate usage events used in metered billing transactions, and how to emit these events to the Marketplace Metering Service API. |SaaS.SDK.PublisherSolution|
| **Client Data Access Library** | Demonstrates how to persist commercial marketplace plans, subscriptions, and related transaction attributes when using the SaaS Fulfillment API (v2) and Marketplace Metering Service API. |SaaS.SDK.Client.DataAccess |
| **[Unit Tests Project](./src/SaaS.SDK.UnitTest)** | Helps validate and test the SDKs codebase. | SaaS.SDK.UnitTest |


The sample code and SDK in this repository run in the Publisher's environment as illustrated below. The metering SDK ( .NET class library ) and a sample web application to report usage events for subscriptions against those plans that support metering ( have the dimensions defined and enabled ) correlate to SaaS Metering and SaaS Service blocks in the below image, respectively.

![Usecase](./docs/images/sdk_overview.png)


## Technology and versions

This SDK has been developed using the following technologies and versions: 

- [.NET Core 3.1.1](https://dotnet.microsoft.com/download/dotnet-core/3.1)
- [ASP.NET Core Runtime 3.1.1](https://dotnet.microsoft.com/download/dotnet-core/3.1)
- [Entity Framework](https://docs.microsoft.com/ef/)


## Security
- The sample code and SDK have been scanned for vulnerabilities and use secure configurations. Versions have been reviewed to ensure compatibility with the lastest security guidelines.


## Prerequisites

Ensure the following prerequisites are met before getting started:

- You must have an active Azure subscription for development and testing purposes. Creat an Azure subscription [here.](https://azure.microsoft.com/free/)
- You must have a Partner Center account enabled for use with the commercial marketplace. Create an account [here.](https://docs.microsoft.com/azure/marketplace/partner-center-portal/create-account)
- We recommend using an Integrated Development Environment (IDE):  [Visual Studio Code](https://code.visualstudio.com/),  [Visual Studio 2019](https://visualstudio.microsoft.com/thank-you-downloading-visual-studio/?sku=Community&rel=16#), etc...
- The SDK has been implemented using [.NET Core 3.1.1](https://dotnet.microsoft.com/download/dotnet-core/3.1)
- For data persistence we are using [Azure SQL Database](https://azure.microsoft.com/services/sql-database/) and [Entity Framework](https://docs.microsoft.com/ef/). However, feel free to use any data repository you are comfortable with.  


## Releases

- **February 2020 - v1.0** Current Release. It includes the full implementation of the Fulfillment V2 and metered APIs with web applications that demonstrate customer provisioning and publisher solutions. 


## Contributing

This project welcomes contributions and suggestions.  Most contributions require you to agree to a
Contributor License Agreement (CLA) declaring that you have the right to, and actually do, grant us
the rights to use your contribution. For details, visit https://cla.opensource.microsoft.com.

When you submit a pull request, a CLA bot will automatically determine whether you need to provide
a CLA and decorate the PR appropriately (e.g., status check, comment). Simply follow the instructions
provided by the bot. You will only need to do this once across all repos using our CLA.

This project has adopted the [Microsoft Open Source Code of Conduct](https://opensource.microsoft.com/codeofconduct/).
For more information see the [Code of Conduct FAQ](https://opensource.microsoft.com/codeofconduct/faq/) or
contact [opencode@microsoft.com](mailto:opencode@microsoft.com) with any additional questions or comments.

## License

This project is released under the [MIT License](LICENSE).
>>>>>>> 2dc51e73
<|MERGE_RESOLUTION|>--- conflicted
+++ resolved
@@ -1,217 +1,101 @@
-<<<<<<< HEAD
-# Microsoft Commercial Marketplace - Community Sample Code and SDK for SaaS App Offers
-
-![.NET Core](https://github.com/Azure/Microsoft-commercial-marketplace-transactable-SaaS-offer-SDK/workflows/.NET%20Core/badge.svg)
-
-## Introduction
-
-The goal of this project is to provide a reference example with sample code for developers interested in publishing transactable, Software as a-Service (SaaS) offers in Microsoft's commercial marketplace.
-
-The sample code uses a .NET-based SDK published as a part of this project. The SDK provides a framework for excercising the commercial marketplace billing system, including the [SaaS Fulfillment API (v2)](https://docs.microsoft.com/en-us/azure/marketplace/partner-center-portal/pc-saas-fulfillment-api-v2) and [Marketplace Metering Service API.](https://docs.microsoft.com/en-us/azure/marketplace/partner-center-portal/marketplace-metering-service-apis) Leveraging the SDK, the sample code demonstrates how a typical SaaS platform interacts with the marketplace APIs in order to provision subscriptions for customers, enable logging, and manage commercial marketplace subscriptions.
-
-## Intended Use
-
-The sample code and SDK in this project are for reference purposes only and are meant to complement the existing commercial marketplace documentation by demonstrating common API interactions required to use the SaaS App offer type. The intent of this project is to accelerate the onboarding experience by providing code samples for developers. Although the sample code leverages the SDK, developers are encouraged to work with the SaaS Fulfillment API and Marketplace Metering Service API directly rather than rely on the SDK for production use.
-
-Please note: this is not a Microsoft-supported Azure SDK project. Support for this project is community-based and contributions are welcomed. Details on contributing can be found [below.](https://github.com/Azure/Microsoft-commercial-marketplace-transactable-SaaS-offer-SDK#contributing)
-
-## Commercial Marketplace Documentation
-
-Before using this sample code and SDK, please review the commercial marketplace documentation resources below to understand the important concepts, account setup, and offer configuration requirements for publishing SaaS App offers.
-
-- [Commercial Marketplace Overview.](https://docs.microsoft.com/en-us/azure/marketplace/marketplace-publishers-guide) Overview of the Commercial Marketplace.
-
-- [SaaS Apps in the Commercial Marketplace.](https://docs.microsoft.com/en-us/azure/marketplace/partner-center-portal/create-new-saas-offer) Overview of the SaaS App business policies, plus step-by step offer creation and configuration requirements.
-
-- [SaaS Fulfillment API (v2).](https://docs.microsoft.com/en-us/azure/marketplace/partner-center-portal/pc-saas-fulfillment-api-v2) API details for SaaS App Marketplace subscription creation and management.
-
-- [Marketplace Metering Service API.](https://docs.microsoft.com/en-us/azure/marketplace/partner-center-portal/marketplace-metering-service-apis) API details for the Commercial Marketplace Metering Service which, when used in conjunction with the SaaS Fulfillment API, enables event-based billing.
-
-- [SaaS Fulfillment API FAQ.](https://docs.microsoft.com/en-us/azure/marketplace/partner-center-portal/saas-fulfillment-apis-faq) Frequently-asked questions about the SaaS Fulfillment APIs.
-
-## Sample Code and SDK Documentation
-
-The documentation **(docs)** directory contains [installation instructions](./docs/Installation-Instructions.md) to help understand, implement, and deploy the sample code and SDK components.
-
-## Terminology
-
-- SDK: Software Development Kit. This refers to the SDK for the .NET language and incldues the Client and Data Access Libraries, as well as the Sample Web Applications used to excercise the SaaS Fulfillment API and Marketplace Metering Service API.
-
-- Client Library. This refers to a library (and associated tools, documentation, and samples) that customers/developers use to ease creating Commercial Markeptlace SaaS App offers.
-
-- Sample Web Application. This refers to source code that leverages the SDK and Client Libraries.
-
-## Projects
-
-The source **(src)** directory offers the following components:
-
-| Project | Description | Directory Name |
-| --- | --- | --- |
-| **Transactable SaaS Client Library** | Implements the SaaS Fulfillment API (v2), Marketplace Metering Service API, and the webhook that handles messages from the Marketplace billing system. |SaaS.SDK.Client|
-| **Customer portal - Sample web application** | Demonstrates how to register, provision, and activate the Marketplace subscription. Implemented using ASP.Net Core 3.1, the sample web application uses the SaaS Client Library and Data Access Library to invoke and persist API interactions and provides an example user interface to demonstrate how a customer would manage their subscriptions and plans. |SaaS.SDK.CustomerProvisioning|
-| **Publisher portal (metered billing)- Sample web application** | Demonstrates how to generate usage events used in metered billing transactions, and how to emit these events to the Marketplace Metering Service API. |SaaS.SDK.PublisherSolution|
-| **Client Data Access library** | Demonstrates how to persist Plans, Marketplace subscriptions and related transaction attributes when using the SaaS Fulfillment API (v2) and Marketplace Metering Service API. |SaaS.SDK.Client.DataAccess |
-| **[Unit Tests Project](./src/SaaS.SDK.UnitTest)** | Helps validate and test the SDKs codebase. | SaaS.SDK.UnitTest |
-
-The sample code and SDK in this repository run in the Publisher's environment as illustrated below. The metering SDK ( .NET class library ) and a sample web application to report usage events for subscriptions against those plans that support metering ( have the dimensions defined and enabled ) correlate to SaaS Metering and SaaS Service blocks in the below image, respectively.
-
-![Usecase](./docs/images/UseCaseSaaSAPIs.png)
-
-## Technology and Versions
-
-This SDK has been developed using the following technologies and versions:
-
-- [.NET Core 3.1.1](https://dotnet.microsoft.com/download/dotnet-core/3.1)
-- [ASP.NET Core Runtime 3.1.1](https://dotnet.microsoft.com/download/dotnet-core/3.1)
-- [Entity Framework](https://docs.microsoft.com/en-us/ef/)
-
-## Security
-
-- The sample code and SDK have been scanned for vulnerabilities and use secure configurations. Versions have been reviewed to ensure compatibility with the lastest security guidelines.
-
-## Prerequisites
-
-Ensure the following prerequisites are met before getting started:
-
-- You must have an active Azure subscription for development and testing purposes. Creat an Azure subscription [here.](https://azure.microsoft.com/en-us/free/)
-- You must have a Partner Center account enrolled in the commercial marketplace. Create an account [here.](https://docs.microsoft.com/en-us/azure/marketplace/partner-center-portal/create-account)
-- We recommend using an Integrated Development Environment (IDE):  [Visual Studio Code](https://code.visualstudio.com/),  [Visual Studio 2019](https://visualstudio.microsoft.com/thank-you-downloading-visual-studio/?sku=Community&rel=16#), etc...
-- The SDK has been implemented using [.NET Core 3.1.1](https://dotnet.microsoft.com/download/dotnet-core/3.1)
-- For data persistence we are using [Azure SQL Database](https://azure.microsoft.com/en-us/services/sql-database/) and [Entity Framework](https://docs.microsoft.com/en-us/ef/). However, feel free to use any data repository you are comfortable with.  
-
-## Releases
-
-- **February 2020 - v1.0** Current Release. It includes the full implementation of the Fulfillment V2 and metering service APIs with web applications that demonstrate customer and publisher portals.
-
-## Contributing
-
-This project welcomes contributions and suggestions.  Most contributions require you to agree to a
-Contributor License Agreement (CLA) declaring that you have the right to, and actually do, grant us
-the rights to use your contribution. For details, visit <https://cla.opensource.microsoft.com.>
-
-When you submit a pull request, a CLA bot will automatically determine whether you need to provide
-a CLA and decorate the PR appropriately (e.g., status check, comment). Simply follow the instructions
-provided by the bot. You will only need to do this once across all repos using our CLA.
-
-This project has adopted the [Microsoft Open Source Code of Conduct](https://opensource.microsoft.com/codeofconduct/).
-For more information see the [Code of Conduct FAQ](https://opensource.microsoft.com/codeofconduct/faq/) or
-contact [opencode@microsoft.com](mailto:opencode@microsoft.com) with any additional questions or comments.
-
-## License
-
-This project is released under the [MIT License](LICENSE).
-=======
-# Microsoft Commercial Marketplace - Community Sample Code and SDK for SaaS Applications
-![.NET Core](https://github.com/Azure/Microsoft-commercial-marketplace-transactable-SaaS-offer-SDK/workflows/.NET%20Core/badge.svg)
-
-
-## Introduction
-
-The goal of this project is to provide a reference example with sample code for developers interested publishing transactable, Software as a-Service (SaaS) offers in the Microsoft commercial marketplace.
-
-The sample code uses a .NET-based SDK published as a part of this project. The SDK provides a framework for excercising the commercial marketplace billing system, including the [SaaS Fulfillment API (v2)](https://docs.microsoft.com/azure/marketplace/partner-center-portal/pc-saas-fulfillment-api-v2) and [Marketplace Metering Service API.](https://docs.microsoft.com/azure/marketplace/partner-center-portal/marketplace-metering-service-apis) Leveraging the SDK, the sample code demonstrates how a typical SaaS platform interacts with these APIs in order to provision customers, enable logging, and manage commercial marketplace subscriptions.
-
-
-## Intended use
-
-The sample code and SDK in this project are for reference purposes only and are meant to complement the existing commercial marketplace documentation by demonstrating common API interactions required for publishing and managing SaaS application offers. The intent of this project is to accelerate the onboarding experience by providing code samples for developers. Although the sample code leverages the SDK, developers are encouraged to work with the SaaS Fulfillment API and Marketplace Metering Service API directly rather than rely on the SDK for production use.
-
-
-Please note: this is not a Microsoft-supported Azure SDK project. Support for this project is community-based and contributions are welcomed. Details on contributing can be found [below.](https://github.com/Azure/Microsoft-commercial-marketplace-transactable-SaaS-offer-SDK#contributing)
-
-
-## Commercial marketplace documentation
-
-Before using this sample code and SDK, please review the commercial marketplace documentation resources below to understand the important concepts, account setup, and offer configuration requirements for publishing SaaS SaaS application offers.
-
-- [Commercial marketplace documentation.](https://docs.microsoft.com/azure/marketplace/) Getting started and top articles
-
-- [SaaS applications in the commercial marketplace.](https://docs.microsoft.com/azure/marketplace/partner-center-portal/create-new-saas-offer) Overview of the SaaS SaaS application business policies, plus step-by step offer creation and configuration requirements.
-
-- [SaaS fulfillment API (v2).](https://docs.microsoft.com/azure/marketplace/partner-center-portal/pc-saas-fulfillment-api-v2) API details for SaaS SaaS application subscription creation and management.
-
-- [Marketplace metering service API.](https://docs.microsoft.com/azure/marketplace/partner-center-portal/marketplace-metering-service-apis) API details for the Marketplace Metering Service which, when used in conjunction with the SaaS Fulfillment API, enables event-based billing. 
-
-- [SaaS fulfillment API FAQ.](https://docs.microsoft.com/azure/marketplace/partner-center-portal/saas-fulfillment-apis-faq) Frequently-asked questions about the SaaS Fulfillment APIs.
-
-
-## Sample code and SDK documentation 
-
-The documentation **(docs)** directory contains [installation instructions](./docs/Installation-Instructions.md) to help understand, implement, and deploy the sample code and SDK components. 
-
-
-## Terminology
-
-- SDK: Software development kit. This refers to the SDK for the .NET language and incldues the Client and Data Access Libraries, as well as the Sample Web Applications used to excercise the SaaS Fulfillment API and Marketplace Metering Service API.
-
-- Client library. This refers to a library (and associated tools, documentation, and samples) that customers/developers use to ease creating commercial marketplace SaaS SaaS application offers.
-
-- Sample Web application. This refers to source code that leverages the SDK and Client Libraries.   
-
-
-## Projects 
-
-The source **(src)** directory offers the following components: 
-
-
-| Project | Description | Directory Name |
-| --- | --- | --- |
-| **Transactable SaaS Client Library** | Implements the SaaS Fulfillment API (v2), Marketplace Metering Service API, and the Web-hook that handles messages from the commercial marketplace billing system. |SaaS.SDK.Client|
-| **Customer Provisioning - Sample web application** | Demonstrates how to register, provision, and activate the commercial marketplace subscription. Implemented using ASP.Net Core 3.1, the sample web application uses the SaaS Client Library and Data Access Library to invoke and persist API interactions and provides an example user interface to demonstrate how a customer would manage their subscriptions and plans. |SaaS.SDK.CustomerProvisioning|
-| **Publisher Solution (metered billing)- Sample web application** | Demonstrates how to generate usage events used in metered billing transactions, and how to emit these events to the Marketplace Metering Service API. |SaaS.SDK.PublisherSolution|
-| **Client Data Access Library** | Demonstrates how to persist commercial marketplace plans, subscriptions, and related transaction attributes when using the SaaS Fulfillment API (v2) and Marketplace Metering Service API. |SaaS.SDK.Client.DataAccess |
-| **[Unit Tests Project](./src/SaaS.SDK.UnitTest)** | Helps validate and test the SDKs codebase. | SaaS.SDK.UnitTest |
-
-
-The sample code and SDK in this repository run in the Publisher's environment as illustrated below. The metering SDK ( .NET class library ) and a sample web application to report usage events for subscriptions against those plans that support metering ( have the dimensions defined and enabled ) correlate to SaaS Metering and SaaS Service blocks in the below image, respectively.
-
-![Usecase](./docs/images/sdk_overview.png)
-
-
-## Technology and versions
-
-This SDK has been developed using the following technologies and versions: 
-
-- [.NET Core 3.1.1](https://dotnet.microsoft.com/download/dotnet-core/3.1)
-- [ASP.NET Core Runtime 3.1.1](https://dotnet.microsoft.com/download/dotnet-core/3.1)
-- [Entity Framework](https://docs.microsoft.com/ef/)
-
-
-## Security
-- The sample code and SDK have been scanned for vulnerabilities and use secure configurations. Versions have been reviewed to ensure compatibility with the lastest security guidelines.
-
-
-## Prerequisites
-
-Ensure the following prerequisites are met before getting started:
-
-- You must have an active Azure subscription for development and testing purposes. Creat an Azure subscription [here.](https://azure.microsoft.com/free/)
-- You must have a Partner Center account enabled for use with the commercial marketplace. Create an account [here.](https://docs.microsoft.com/azure/marketplace/partner-center-portal/create-account)
-- We recommend using an Integrated Development Environment (IDE):  [Visual Studio Code](https://code.visualstudio.com/),  [Visual Studio 2019](https://visualstudio.microsoft.com/thank-you-downloading-visual-studio/?sku=Community&rel=16#), etc...
-- The SDK has been implemented using [.NET Core 3.1.1](https://dotnet.microsoft.com/download/dotnet-core/3.1)
-- For data persistence we are using [Azure SQL Database](https://azure.microsoft.com/services/sql-database/) and [Entity Framework](https://docs.microsoft.com/ef/). However, feel free to use any data repository you are comfortable with.  
-
-
-## Releases
-
-- **February 2020 - v1.0** Current Release. It includes the full implementation of the Fulfillment V2 and metered APIs with web applications that demonstrate customer provisioning and publisher solutions. 
-
-
-## Contributing
-
-This project welcomes contributions and suggestions.  Most contributions require you to agree to a
-Contributor License Agreement (CLA) declaring that you have the right to, and actually do, grant us
-the rights to use your contribution. For details, visit https://cla.opensource.microsoft.com.
-
-When you submit a pull request, a CLA bot will automatically determine whether you need to provide
-a CLA and decorate the PR appropriately (e.g., status check, comment). Simply follow the instructions
-provided by the bot. You will only need to do this once across all repos using our CLA.
-
-This project has adopted the [Microsoft Open Source Code of Conduct](https://opensource.microsoft.com/codeofconduct/).
-For more information see the [Code of Conduct FAQ](https://opensource.microsoft.com/codeofconduct/faq/) or
-contact [opencode@microsoft.com](mailto:opencode@microsoft.com) with any additional questions or comments.
-
-## License
-
-This project is released under the [MIT License](LICENSE).
->>>>>>> 2dc51e73
+# Microsoft Commercial Marketplace - Community Sample Code and SDK for SaaS Applications
+![.NET Core](https://github.com/Azure/Microsoft-commercial-marketplace-transactable-SaaS-offer-SDK/workflows/.NET%20Core/badge.svg)
+
+## Introduction
+
+The goal of this project is to provide a reference example with sample code for developers interested in publishing transactable, Software as a-Service (SaaS) offers in Microsoft's commercial marketplace.
+
+The sample code uses a .NET-based SDK published as a part of this project. The SDK provides a framework for excercising the commercial marketplace billing system, including the [SaaS Fulfillment API (v2)](https://docs.microsoft.com/en-us/azure/marketplace/partner-center-portal/pc-saas-fulfillment-api-v2) and [Marketplace Metering Service API.](https://docs.microsoft.com/en-us/azure/marketplace/partner-center-portal/marketplace-metering-service-apis) Leveraging the SDK, the sample code demonstrates how a typical SaaS platform interacts with the marketplace APIs in order to provision subscriptions for customers, enable logging, and manage commercial marketplace subscriptions.
+
+## Intended Use
+
+The sample code and SDK in this project are for reference purposes only and are meant to complement the existing commercial marketplace documentation by demonstrating common API interactions required for publishing and managing SaaS application offers. The intent of this project is to accelerate the onboarding experience by providing code samples for developers. Although the sample code leverages the SDK, developers are encouraged to work with the SaaS Fulfillment API and Marketplace Metering Service API directly rather than rely on the SDK for production use.
+
+
+Please note: this is not a Microsoft-supported Azure SDK project. Support for this project is community-based and contributions are welcomed. Details on contributing can be found [below.](https://github.com/Azure/Microsoft-commercial-marketplace-transactable-SaaS-offer-SDK#contributing)
+
+## Commercial Marketplace Documentation
+
+Before using this sample code and SDK, please review the commercial marketplace documentation resources below to understand the important concepts, account setup, and offer configuration requirements for publishing SaaS SaaS application offers.
+
+- [Commercial marketplace documentation.](https://docs.microsoft.com/azure/marketplace/) Getting started and top articles
+
+- [SaaS applications in the commercial marketplace.](https://docs.microsoft.com/azure/marketplace/partner-center-portal/create-new-saas-offer) Overview of the SaaS SaaS application business policies, plus step-by step offer creation and configuration requirements.
+
+- [SaaS fulfillment API (v2).](https://docs.microsoft.com/azure/marketplace/partner-center-portal/pc-saas-fulfillment-api-v2) API details for SaaS SaaS application subscription creation and management.
+
+- [Marketplace metering service API.](https://docs.microsoft.com/azure/marketplace/partner-center-portal/marketplace-metering-service-apis) API details for the Marketplace Metering Service which, when used in conjunction with the SaaS Fulfillment API, enables event-based billing. 
+
+- [SaaS fulfillment API FAQ.](https://docs.microsoft.com/azure/marketplace/partner-center-portal/saas-fulfillment-apis-faq) Frequently-asked questions about the SaaS Fulfillment APIs.
+
+## Sample Code and SDK Documentation
+
+The documentation **(docs)** directory contains [installation instructions](./docs/Installation-Instructions.md) to help understand, implement, and deploy the sample code and SDK components.
+
+## Terminology
+
+- SDK: Software development kit. This refers to the SDK for the .NET language and incldues the Client and Data Access Libraries, as well as the Sample Web Applications used to excercise the SaaS Fulfillment API and Marketplace Metering Service API.
+
+- Client library. This refers to a library (and associated tools, documentation, and samples) that customers/developers use to ease creating commercial marketplace SaaS SaaS application offers.
+
+- Sample Web application. This refers to source code that leverages the SDK and Client Libraries.   
+
+## Projects
+
+The source **(src)** directory offers the following components:
+
+| Project | Description | Directory Name |
+| --- | --- | --- |
+| **Transactable SaaS Client Library** | Implements the SaaS Fulfillment API (v2), Marketplace Metering Service API, and the webhook that handles messages from the Marketplace billing system. |SaaS.SDK.Client|
+| **Customer portal - Sample web application** | Demonstrates how to register, provision, and activate the Marketplace subscription. Implemented using ASP.Net Core 3.1, the sample web application uses the SaaS Client Library and Data Access Library to invoke and persist API interactions and provides an example user interface to demonstrate how a customer would manage their subscriptions and plans. |SaaS.SDK.CustomerProvisioning|
+| **Publisher portal (metered billing)- Sample web application** | Demonstrates how to generate usage events used in metered billing transactions, and how to emit these events to the Marketplace Metering Service API. |SaaS.SDK.PublisherSolution|
+| **Client Data Access library** | Demonstrates how to persist Plans, Marketplace subscriptions and related transaction attributes when using the SaaS Fulfillment API (v2) and Marketplace Metering Service API. |SaaS.SDK.Client.DataAccess |
+| **[Unit Tests Project](./src/SaaS.SDK.UnitTest)** | Helps validate and test the SDKs codebase. | SaaS.SDK.UnitTest |
+
+The sample code and SDK in this repository run in the Publisher's environment as illustrated below. The metering SDK ( .NET class library ) and a sample web application to report usage events for subscriptions against those plans that support metering ( have the dimensions defined and enabled ) correlate to SaaS Metering and SaaS Service blocks in the below image, respectively.
+
+![Usecase](./docs/images/sdk_overview.png)
+
+## Technology and Versions
+
+This SDK has been developed using the following technologies and versions:
+
+- [.NET Core 3.1.1](https://dotnet.microsoft.com/download/dotnet-core/3.1)
+- [ASP.NET Core Runtime 3.1.1](https://dotnet.microsoft.com/download/dotnet-core/3.1)
+- [Entity Framework](https://docs.microsoft.com/ef/)
+
+## Security
+
+- The sample code and SDK have been scanned for vulnerabilities and use secure configurations. Versions have been reviewed to ensure compatibility with the lastest security guidelines.
+
+## Prerequisites
+
+Ensure the following prerequisites are met before getting started:
+
+- You must have an active Azure subscription for development and testing purposes. Creat an Azure subscription [here.](https://azure.microsoft.com/free/)
+- You must have a Partner Center account enabled for use with the commercial marketplace. Create an account [here.](https://docs.microsoft.com/azure/marketplace/partner-center-portal/create-account)
+- We recommend using an Integrated Development Environment (IDE):  [Visual Studio Code](https://code.visualstudio.com/),  [Visual Studio 2019](https://visualstudio.microsoft.com/thank-you-downloading-visual-studio/?sku=Community&rel=16#), etc...
+- The SDK has been implemented using [.NET Core 3.1.1](https://dotnet.microsoft.com/download/dotnet-core/3.1)
+- For data persistence we are using [Azure SQL Database](https://azure.microsoft.com/services/sql-database/) and [Entity Framework](https://docs.microsoft.com/ef/). However, feel free to use any data repository you are comfortable with.  
+
+## Releases
+
+- **February 2020 - v1.0** Current Release. It includes the full implementation of the Fulfillment V2 and metering service APIs with web applications that demonstrate customer and publisher portals.
+
+## Contributing
+
+This project welcomes contributions and suggestions.  Most contributions require you to agree to a
+Contributor License Agreement (CLA) declaring that you have the right to, and actually do, grant us
+the rights to use your contribution. For details, visit <https://cla.opensource.microsoft.com.>
+
+When you submit a pull request, a CLA bot will automatically determine whether you need to provide
+a CLA and decorate the PR appropriately (e.g., status check, comment). Simply follow the instructions
+provided by the bot. You will only need to do this once across all repos using our CLA.
+
+This project has adopted the [Microsoft Open Source Code of Conduct](https://opensource.microsoft.com/codeofconduct/).
+For more information see the [Code of Conduct FAQ](https://opensource.microsoft.com/codeofconduct/faq/) or
+contact [opencode@microsoft.com](mailto:opencode@microsoft.com) with any additional questions or comments.
+
+## License
+
+This project is released under the [MIT License](LICENSE).