--- conflicted
+++ resolved
@@ -206,20 +206,12 @@
    ![Deploy database](./images/Deploy-Database.png) 
    - Click **Purchase** after agreeing to the terms and conditions by checking the box to start the deployment of the database by name **AMPSaaSDB**
    - Update the connection string property in **appSettings.json** with the details related to SQL Server name, database and the credentials to connect to the database.
-<<<<<<< HEAD
-   - >**Note:** The application holds the configuration, feature flags and email templates in tables named **ApplicationConfiguration** and **EmailTemplate** tables. It is recommended that these tables are initialized and the values are validated by running the relevant SQL in **AMP-DB-1.1.sql**
-=======
    - >**Note:** The application holds the configuration, feature flags and email templates in tables named **ApplicationConfiguration** and **EmailTemplate** tables. It is recommended that these tables are initialized and the values are validated by running the relevant SQL in **AMP-DB-2.0.sql**
->>>>>>> 85ca7fe1
 - If you want to set up the database locally, you could create and initialize the database by following the steps given below:
   - Create a database named **AMPSaaSDB**
   - Switch to the database - **AMPSaaSDB**
   - Run the script - **AMP-DB-1.0.sql** to initalize the database
-<<<<<<< HEAD
-  - Run the script - **AMP-DB-1.1.sql** to update your existing database to 1.1
-=======
   - Run the script - **AMP-DB-2.0.sql** to update your existing database to 2.0
->>>>>>> 85ca7fe1
   - Add entries into KnownUsers table to allow login to **Publisher Portal**   
   > Note: If you already had created a database using an earlier version of the SDK, you just need to run the **AMP-DB-2.0.sql** 
       
