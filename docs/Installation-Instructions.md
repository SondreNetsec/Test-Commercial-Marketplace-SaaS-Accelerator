<<<<<<< HEAD
# Transactable SaaS Offer Fulfillment v2 and Metering SDK Instructions

* [Overview](#overview)
  * [Features](#features)
* [Prerequisites](#prerequisites)
* [Set up web application resources in Azure](#set-up-web-application-resources-in-azure)
* [Set up storage account for queues and blob storage](#set-up-storage-account-for-queues-and-blob-storage)
  * [Create queue](#create-queue)
  * [Create Blob storage](#create-blob-storage)
* [Create marketplace offer](#create-marketplace-offer)
* [Set up SQL database](#set-up-sql-database)
* [Set up the customer portal locally](#set-up-the-customer-portal-locally)
  * [Run the application locally](#run-the-application-locally)
  * [Deploy the application to Azure manually using VS 2019](#deploy-the-application-to-azure-manually-using-vs-2019)
  * [Deploy webjob](#deploy-webjob)
* [Landing page and Webhook settings in the Marketplace Offer](#landing-page-and-webhook-settings-in-the-marketplace-offer)
* [Troubleshooting issues](#troubleshooting-issues)
  * [Next steps](#next-steps)

## Overview

The SDK provides the components required for the implementations of the marketplace APIs (fulfillment v2 and metering service), and additional components that showcase how to build a customer portal, logging, and administration of the customer's subscriptions. These are the core projects in the SDK:  

* **Transactable SaaS Client Library (SaaS.SDK.Client)** implements the fulfillment v2 and metering service APIs and the webhook that handles messages from the Marketplace's E-commerce engine.
* **Customer portal (SaaS.SDK.CustomerProvisioning)** showcases how to register, provision, and activate the customer subscription. Implemented using ASP.Net Core 3.1, it uses the SaaS Client library and Data Access Library to to invoke and persists interactions with the fulfillment APIs. In addition, it provides interfaces for a customer to manage their subscriptions and plans.
* **Publisher portal (SaaS.SDK.PublisherSolution)** showcases how to generate metering based transactions, persistence of those transactions and transmission of these transactions to the metering service API.Implemented using ASP.Net Core 3.1, it uses the SaaS Client library and Data Access Library to to invoke and persists interactions with the fulfillment APIs. In addition, it provides interface for a publisher to manage offers, plans, subscriptions and metering.
* **Client Data Access library (SaaS.SDK.Client.DataAccess)** demonstrates how to persist the Plans, Subscriptions, and transactions with the fulfillment and metering service APIs.
* **Client Services (SaaS.SDK.Provisioning.Services)** contains the services used by the Customer and Publisher portals to orchestrate calls to the marketplace APIs / database.
* **Provisioning webjob (SaaS.SDK.Provisioning.Webjob)** implements the  background job in processing the requests from the Customer and the Publisher portals and moves the subscriptions through relevant statuses.
=======
 # Installation instructions

  - [Overview](#overview)
  - [Create an Azure SQL Database single database, an Azure Storage account, a storage queue and prepare](#create-an-azure-sql-database-single-database-an-azure-storage-account-a-storage-queue-and-prepare)
    - [Azure SQL Database](#azure-sql-database)
    - [Azure Storage Account](#azure-storage-account)
  - [Change configuration](#change-configuration)
  - [Create Web Apps, WebJobs on Azure and deploy the code](#create-web-apps-webjobs-on-azure-and-deploy-the-code)
    - [Running the solution locally](#running-the-solution-locally)
  - [Landing page and webhook settings for the SaaS offer on Partner Center](#landing-page-and-webhook-settings-for-the-saas-offer-on-partner-center)
    - [Next steps](#next-steps)

## Overview

This document describes how to implement the required components to enable the SDK for the SaaS Fulfillment API (v2), Marketplace Metering Service API, and additional components that demonstrate how to build a customer provisioning interface, logging, and administration of the customer's subscriptions.

Learn more about what's included and how to-use the SDK [here.](https://github.com/Azure/Microsoft-commercial-marketplace-transactable-SaaS-offer-SDK/blob/master/README.md)
>>>>>>> 944e6684

**Note: before you start, reminder that this SDK is community-supported. If you need help or have questions using this SDK, please create a GitHub issue. Do not contact the marketplace pubisher support alias directly regarding use of this SDK. Thank you.**

<<<<<<< HEAD
![Usecase](./images/UseCaseSaaSAPIs.png)

### Features

* The Azure Marketplace Metering SDK enables SaaS applications publish usage data to Azure so that customers are charged  according to non-standard units.
* The metering SDK ( .NET class library ) and a sample web application to report usage events for subscriptions against those plans that support metering ( have the dimensions defined and enabled ) correlate to SaaS Metering and SaaS Service blocks in the above image, respectively.
* More details on the fulfillment APIs can be found [here](https://docs.microsoft.com/en-us/azure/marketplace/partner-center-portal/pc-saas-fulfillment-api-v2#update-a-subscription)
* More details on the metering APIs can be found [here](https://docs.microsoft.com/en-us/azure/marketplace/partner-center-portal/marketplace-metering-service-apis).
* Steps to create a SaaS offer are available [here](https://docs.microsoft.com/en-us/azure/marketplace/partner-center-portal/create-new-saas-offer)

---

## Prerequisites

Ensure the following prerequisites are met before getting started:

* We recommend using an Integrated Development Environment (IDE):  [Visual Studio Code](https://code.visualstudio.com/),  [Visual Studio 2019](https://visualstudio.microsoft.com/thank-you-downloading-visual-studio/?sku=Community&rel=16#), etc...
* The SDK has been implemented using [.NET Core 3.1.4](https://dotnet.microsoft.com/download/dotnet-core/3.1)
* The Customer portal and Publisher portal applications have been implemented using [ASP.NET Core Runtime 3.1.4](https://dotnet.microsoft.com/download/dotnet-core/3.1)
* For Persistence we are using [Azure SQL Database](https://azure.microsoft.com/en-us/services/sql-database/) and [Entity Framework](https://docs.microsoft.com/en-us/ef/). However, feel free to use any data repository you are comfortable with. The Database Schema is located in the **deployment/Database** folder.

Besides, it is assumed that you have access to the following resources:

* [Azure subscription](https://portal.azure.com/) - to host the SDK components and sample web applications.
* [Partner Center](https://partner.microsoft.com/en-US/) - to create and publish a marketplace offer. This can be used to create a SQL Server instance in Azure.

---

## Set up web application resources in Azure

The section covers the set up of the following web applications:

* Customer portal
* Publisher portal

Here are the steps to set up a web application, say Customer portal and you are required to repeat the steps with appropriate detail to set up Publisher portal.

* Log on to [Azure](https://portal.azure.com)
* Click **All Services** in the menu on the left
* Click **App Services**
 ![AllServices](./images/Appservice.PNG)

* Click **Add** button to add a new **App Service**
 ![AllServices](./images/AppserviceNew.PNG)

* Fill out the details for the new **App Service**

  * Select Subscription
  * Enter Name  of the instance
  * Select RunTime stack - **.Net Core 3.1(LTS)**
  * Select **Region**
  * Select  **App Service Plan**
![AllServices](./images/AddNewAppservice.PNG)

* Click **Review + Create** to initiate the creation of the resource

* Go to the details of the resource after it is successfully created. You can use the notification in the top right portion of the menu bar to get a link to the resource

* Click **Overview** to see the details of the resource that is just created
![AllServices](./images/AppServiceOverview.PNG)

* In the **Overview** tab, click **Get Publish Profile** button in the menu bar to download the publish profile to your local folder
![AllServices](./images/AppServicePublish.PNG)

> Note: We need to create two web application resources - the customer portal and the publisher portal.

## Set up storage account for queues and blob storage

* Log on to [Azure](https://portal.azure.com)
* Click **Create a resource** in the left menu

![Create resource](./images/key-vault-create-resource.png)

* Type **storage account** in the search box in the top bar
* Click the item labelled **Storage account - blob, file, table, queue** in the results to navigate to the **Storage Account** creation page
* Click **Create** button to initiate the creation of a storage account

![Create storage account](./images/storage-account-create.png)

* Fill out the details in the **Basics** tab
  * Select a **Subscription** and **Resource Group**
![Basic Info](./images/storage-account-basic-info.png)

* Fill out the **Instance Details** section by providing the values for the following fields as illustrated in the below image
  
![Basic Details](./images/storage-account-basic-info-details.png)

* Click **Review + Create**
* **Create** button appears after the validation of the input is complete
* Click **Create** to create the storage account
![ Validate Storage Account](./images/storage-account-basic-info-validate.png)

### Create queue

* After creating the **Storage Account**, navigate to the resource and search for **Queue**
![Queues](./images/storage-account-queue-menu.png)
* Click **Queues** from the menu in the left
* Click **Add Queue** button in the top bar
* In the pane that opens, provide the name of the queue as **saas-provisioning-queue**
* > Note: The name of the queue is important and should read **saas-provisioning-queue** as the webjob monitors the storage account for messages in a queue named **saas-provisioning-queue**

![Queue name](./images/storage-account-queue-add.png)

* Navigate to the **Storage Account**, click **Access Keys** item in the left menu
* Copy the value in the field labelled **Connection string** as shown in the below image

![Storage account connection string](./images/storage-account-queue-connection-string.png)

* The connection string is going to be used as the value for the keys **AzureWebJobsStorage** and **AzureBlobConfig** > **BlobConnectionString** in appSettings.json / Azure application configuration

## Create marketplace offer

For the purpose of the sample, a new marketplace offer is created and is made available in known tenants to test out the SaaS SDK with the Customer portal. More details on the creation of SaaS offers are available [here](https://docs.microsoft.com/en-us/azure/marketplace/partner-center-portal/create-new-saas-offer).

## Set up SQL database

If you want to set up the database locally or in Azure, you could create and initialize the database by following the steps given below:

* Create a database named **AMPSaaSDB**
* Switch to the database - **AMPSaaSDB**
* Run the script - **AMP-DB-2.1.sql** to initalize the database
* Add entries into **KnownUsers** table to allow login to **Publisher Portal**
* Update entries in **ApplicationConfiguration** table as appropriate. More details on the entries in the **ApplicationConfiguration** table are available [here](./deployment/Database/README.md)

---

## Set up the customer portal locally

In this section, we will go over the steps to download the latest sources from the repository, build the application ready for deployment to Azure. The steps help you to validate the subscription purchase experience by the customer.

* Clone or download the latest source code from [here](https://github.com/Azure/Microsoft-commercial-marketplace-transactable-SaaS-offer-SDK)
* Open the solution **SaaS.SDK.sln** in Visual Studio 2019

![Solution Structure](./images/solution-structure-vs.png)

* Right-click on the project named **SaaS.SDK.CustomerProvisioning** and click **Set as StartUp Project**.
* Open the file **appsettings.json** under the project **SaaS.SDK.CustomerProvisioning** and update the values as follows:

  * **GrantType** - Leave this as `client_credentials`
  * **ClientId** - Azure Active Directory Application ID (as provided in the marketplace offer in Partner Center). Steps to create an Azure AD application for SaaS app can be found [here](https://docs.microsoft.com/en-us/azure/marketplace/partner-center-portal/pc-saas-registration)

   *Note:* Ensure that you have set the reply URL to the web application for the authentication to work properly.

* Update the Application Registration in the AAD tenant.

  * Log on to [Azure](https://portal.azure.com)
  * Click **Azure Active Directory** in the left menu
  * Click **App Registrations** in the menu on the left
  * Locate the AD application and click to go to details
  * Click on the hyperlink next to **Redirect URIs**  
    ![Redirect URIs](./images/ad-app-redirect-uris.png)

  * Make sure you set <https://localhost:44363/Home/Index> as the redirect uri for the authentication to work when you run the app locally in Visual Studio.
    ![Redirect URI](./images/ad-app-redirect-uris-home-index.png)

  * Scroll down and check the box that reads **ID tokens** in the **Implicit grant** section
    ![ID Token](./images/id-token.png)

    * **ClientSecret** - Secret from the Azure Active Directory Application

    * **Resource** - Set this to *62d94f6c-d599-489b-a797-3e10e42fbe22*

    * **FulFillmentAPIBaseURL** - <https://marketplaceapi.microsoft.com/api>

    * **SignedOutRedirectUri** - Set the path to the page the user should be redirected to after signing out from the application

    * **TenantId** - Provide the tenant ID detail that was submitted in the. **Technical configuration** section of your marketplace offer in Partner Center.

    * **FulfillmentApiVersion** - Use 2018-08-31 for the production version of the fulfilment APIs

    * **AdAuthenticationEndpoint** - <https://login.microsoftonline.com>

    * **SaaSAppUrl** - URL to the Publisher SaaS application ( for this example. It should be the link to the SaaS application, in general)

    * **DefaultConnection** - Set the connection string to connect to the database
    * **AzureWebJobsStorage** - Connection string to the Azure storage queue. Adding a message to this queue would trigger the **Provisioning webjob** that monitors the queue for messages
=======
## Create an Azure SQL Database single database, an Azure Storage account, a storage queue and prepare
 
### Azure SQL Database
 - Create a single database following the instructions on the SQL Database service [quickstart](https://docs.microsoft.com/en-us/azure/sql-database/sql-database-single-database-get-started?tabs=azure-portal) document.

 - Run the script **AMP-DB-2.1.sql** to initialize the database using your favorite SQL management tool, such as [SQL Server Management Studio](https://docs.microsoft.com/en-us/sql/ssms/download-sql-server-management-studio-ssms?view=sql-server-ver15), or [Azure Data Studio](https://docs.microsoft.com/en-us/sql/azure-data-studio/download-azure-data-studio?view=sql-server-ver15). The scripts are in [deployment/database](../deployment/Database) folder.

 - Add the email for the Azure Active Directory user you are planning to log in to the solution to **KnownUsers** table on the database, with value "1" for the RoleId column. For example, if the user is expected to login with **user@contoso.com** run the following script in your favorite management tool.

 ``` sql
  INSERT INTO KnownUsers (UserEmail, RoleId) VALUES ('user@contoso.com', 1)
 ```

### Azure Storage Account
 - Create an Azure Storage account following the instructions in [the article](https://docs.microsoft.com/en-us/azure/storage/common/storage-account-create), using your favorite method in the article. 

 - Create a queue with name **saas-provisioning-queue** on the new storage account following the instructions in this [article](https://docs.microsoft.com/en-us/azure/storage/queues/storage-quickstart-queues-portal). Using this queue name is important, as the WebJob will be listening on this queue.



## Change configuration

Open the files **appsettings.json** under the project **SaaS.SDK.CustomerProvisioning** and **SaaS.SDK.PublisherSolution** update the values as follows:
- **GrantType** - Leave this as `client_credentials`
- **ClientId** - Azure Active Directory Application ID (the value for marketplace offer in Partner Center, under technical configuration tab). Steps to register an Azure AD application are [here](https://docs.microsoft.com/en-us/azure/marketplace/partner-center-portal/pc-saas-registration)
- **ClientSecret** - Secret from the Azure Active Directory Application
- **Resource** - Set this to *62d94f6c-d599-489b-a797-3e10e42fbe22* **this value is important, it is the resource ID for the fulfillment API**
- **FulFillmentAPIBaseURL** - https://marketplaceapi.microsoft.com/api
- **SignedOutRedirectUri** - Set the path to the page the user should be redirected to after signing out from the application
- **TenantId** - Provide the tenant ID detail that was submitted in the. **Technical configuration** section of your marketplace offer in Partner Center.
- **FulfillmentApiVersion** - Use 2018-08-31 for the production version of the fulfillment APIs
- **AdAuthenticationEndpoint** - https://login.microsoftonline.com
- **SaaSAppUrl** - URL to the SaaS Metering service ( for this example. It should be the link to the SaaS application, in general)
- **DefaultConnection** - Set the connection string to connect to the database.     
- **AzureWebJobsStorage** - Connection string to the Azure storage queue. Adding a message to this queue would trigger the Provisioning webjob that monitors the queue for messages
>>>>>>> 944e6684

After making all of the above changes, the **appSettings.json** would look like sample below.

```json
{
  "Logging": {
    "LogLevel": {
      "Default": "Information",
      "Microsoft": "Warning",
      "Microsoft.Hosting.Lifetime": "Information"
    }
  },
   // Comment the sections - SaaSApiConfiguration and Connection strings when deploying to Azure
  "SaaSApiConfiguration": {
    "GrantType": "client_credentials",
    "ClientId": "<Azure-AD-Application-ID>",
    "ClientSecret": "******",
    "Resource": "62d94f6c-d599-489b-a797-3e10e42fbe22",
    "FulFillmentAPIBaseURL": "https://marketplaceapi.microsoft.com/api",
    "SignedOutRedirectUri": "<provisioning_or_publisher_web_app_base_path>/Home/Index",
    "TenantId": "<TenantID-of-AD-Application>",
    "FulFillmentAPIVersion": "2018-08-31",
    "AdAuthenticationEndPoint": "https://login.microsoftonline.com",
    "SaaSAppUrl" : "<Link-to-SaaS-Application>"
  },
  "connectionStrings" : {
    "DefaultConnection": "Data source=<server>;initial catalog=<database>;user id=<username>;password=<password>"
    },
  "AllowedHosts": "*",
  "AzureWebJobsStorage": "<Connection String for storage queue. Enqueueing a message to this queue triggers the webjob>"  
}

```
<<<<<<< HEAD

> **Note**: When defining the keys in Azure App Service -> Configuration -> App Settings, refer to the below example for correctness:
> **Tip** __(double underscore) should be used to define the config items that appear as nested keys in appSettings.json

|Name| Value|
|--|--|
|SaaSApiConfiguration__GrantType| client_credentials|_
---

### Run the application locally

Press **Ctrl + F5** in Visual Studio 2019 to run the application locally.

*Note: Make sure that the home page url is listed in the **replyURLs** in the AD application for the authentication against Azure AD to work properly.*

---

### Deploy the application to Azure manually using VS 2019

* Open the solution in **Visual Studio 2019** and open **Solution Explorer**. Right click on **SaaS.SDK.CustomerProvisioning** Project and click **Publish ...**
![AllServices](./images/project-publish-menu.PNG)

* Click **Import Profile ...** to browse and select the publish profile that was downloaded earlier
* Click **Publish** to deploy the web application to Azure App Service
![AllServices](./images/VSPublishProfile.PNG).

* Navigate to the  **URL (Instance Name)** to validate the deployment

> Note: The steps to set up the Publisher solution - **SaaS.SDK.PublisherSolution** locally are identical to the steps to set up the marketplace provisioning service.

### Deploy webjob

* Log on to [Azure](https://portal.azure.com)
* Click **All Services** in the menu on the left
* Click **Web App**
* Click **Create**

* Fill out the details for the new **Web App**
![AllServices](./images/AppServiceNew-for-webjobs.png)

  * Select Subscription
  * Enter Name  of the instance
  * Select **Code** for Publish
  * Select RunTime stack - **.Net Core 3.1(LTS)**
  * Select Operating System - **Windows**
  * Select **Region**
  * Select  **App Service Plan**  or create a new one

* Click **Review + Create** to initiate the creation of the resource

* Go to the details of the resource after it is successfully created. You can use the notification in the top right portion of the menu bar to get a link to the resource

* Click **Overview** to see the details of the resource that is just created

* In the **Overview** tab, click **Get Publish Profile** button in the menu bar to download the publish profile to your local folder
* Right-click on the **SaaS.SDK.Provisioning.Webjob** project, click **Publish ...**
* Click **Import Profile ...** to browse and select the publish profile that was downloaded earlier
* Make sure to set the webjob type to be **Continuous**

![AllServices](./images/webjob-continuous.png)

* Click **Publish** to deploy the web application to Azure App Service
* Navigate to the web application resource
* Search for **web job**
* Click **WebJobs** to see the webjob in the list
![WebJob](./images/webjob-listing.png)

## Landing page and Webhook settings in the Marketplace Offer

Suppose the names of the web applications deployed to Azure are as follows:
**Provisioning Service** - <https://saaskit-portal.azurewebsites.net>
**Publisher Application** - <https://saaskit-admin.azurewebsites.net>
=======
## Create Web Apps, WebJobs on Azure and deploy the code

The sample has two web apps and an Azure WebKpb to demonstrate the activation of a subscription for a SaaS offer, and potential scenarios for managing subscriptions and users. 

There are many ways to create App Service resources on [App Service](https://docs.microsoft.com/en-us/azure/app-service/) and deploy the code,
- Using Azure portal
- Using command line tools, [Azure CLI](https://docs.microsoft.com/en-us/azure/app-service/samples-cli), [Azure PowerShell](https://docs.microsoft.com/en-us/azure/app-service/samples-powershell) and [Resource Manager (ARM) templates](https://docs.microsoft.com/en-us/azure/app-service/samples-resource-manager-templates)
- [Using Visual Studio Code](https://docs.microsoft.com/en-us/azure/app-service/app-service-web-get-started-nodejs#deploy-the-app-to-azure), the example on this link is showing a Node.js app, but the same principles apply for a .NET solution.
- [Using Visual Studio](https://docs.microsoft.com/en-us/azure/app-service/app-service-web-get-started-dotnet#publish-your-web-app), this example demonstrates how to create a new web app on the Azure App Service, and deploy the code to it. 
- [Continuos deployment](https://docs.microsoft.com/en-us/azure/app-service/deploy-continuous-deployment)

You can use any of the methods above to create the web apps and deploy the code, but for the rest of this document, let's assume the use of [Visual Studio method](https://docs.microsoft.com/en-us/azure/app-service/app-service-web-get-started-dotnet#publish-your-web-app) to deploy the following two apps. Give appropriate names to indicate the applications' roles, for example, **\<yourname\>provisioning**, and **\<yourname\>publisher**. Please remember that these names will be the dns prefix for the host names of your applications and will eventually be available as yournameprovisioning.azurewebsites.net and yournamepublisher.azurewebsites.net.
1. **Customer provisioning sample web application**, create and deploy the provisioning sample web application project in folder [src/SaaS.SDK.CustomerProvisioning](../src/SaaS.SDK.CustomerProvisioning)
1. **Publisher sample web application**, create and deploy the publisher sample web application project in folder [src/SaaS.SDK.CustomerProvisioning](../src/SaaS.SDK.PublisherSolution)
1. **SaaS.SDK.Provisioning.Webjob**, create and deploy the WebJob project in folder **src/SaaS.SDK.Provisioning.Webjob**. Plesae see the steps in this [article](https://docs.microsoft.com/en-us/azure/app-service/webjobs-dotnet-deploy-vs) with Visual Studio to deploy the WebJob.
  
Deploying the debug release, and choosing "self-contained" deployment mode is useful for the initial deployments.
![publisoptions](./images/VSPublish.png)

**_Important_**, Add the redirect uri on the Azure AD app registration after deploying the publisher solution following the steps [here](https://docs.microsoft.com/en-us/azure/active-directory/develop/quickstart-configure-app-access-web-apis#add-redirect-uris-to-your-application). The value should be https://\<yourappname\>.azurewebsites.net/Home/Index


### Running the solution locally

Make sure both **SaaS.SDK.CustomerProvisioning** and **SaaS.SDK.CustomerProvisioning** are set up to run on the dotnet development web server (Kestrel), by selecting the host. For details, please see Kestrel [documentation](https://docs.microsoft.com/en-us/aspnet/core/fundamentals/servers/kestrel?view=aspnetcore-3.1).

![RunTarget](./images/RunTarget.png)

Right click on the solution, in Visual Studio as shown in the figure below.

![SetStartupProjects](./images/SetStartupProjects.png)

Select the following projects with "Start" action.

![SelectStartupProjects](./images/SelectStartupProjects.png)

Press **F5** in Visual Studio 2019 to run the application locally. After pressing "F5", you should see two browser window opening, one loading a page from https://localhost:5001, and another https://localhost:5081, if both of the browsers open with port 5001, change one of them to 5081. The application running on port 5001 is the customer provisioning application, and 5081 is the publisher solution.

> **_Important_**, Add the redirect uris on the Azure AD app registration before the solutions following the steps [here](https://docs.microsoft.com/en-us/azure/active-directory/develop/quickstart-configure-app-access-web-apis#add-redirect-uris-to-your-application). The values should be 
- https://localhost:5001/Home/Index
- https://localhost:5081/Home/Index

> **_Important_**, the actual flow of subscribing to an offer on the Azure marketplace and managing the relevant lifetime events of the subscription, such as activation, cancellation and upgrade is only possible for the provisioning solution deployed to a location accessible on the internet.

## Landing page and webhook settings for the SaaS offer on Partner Center

The landing page and the webhook endpoint are implemented in the **SaaS.SDK.CustomerProvisioning** application. 

The landing page is the home page of the solution, for example, if you have deployed the solution to \<yourappname\>, the landing page value should be **https://\<yourappname\>.azurewebsites.net**.

Webhook endpoint is at **https://\<yourappname\>.azurewebsites.net/AzureWebhook**
>>>>>>> 944e6684

The **Technical Configuration** section of the Marketplace offer with the values filled using the web app names would look like as shown here.

![Technical Configuration](./images/offer-technical-configuration.png)

|Field | Value |
|--|--|
<<<<<<< HEAD
|Landing page URL | Path to the Provisioning Service. Eg: <https://saaskit-portal.azurewebsites.net>
|Connection webhook | Path to the web hook API in the Provisioning Service. Eg: <https://saaskit-portal.azurewebsites.net/api/AzureWebhook>
|Azure Active Directory Tenant ID | Tenant where the AD application is created and configured to have the redirect URIs as explained above.
|Azure Active Directory Application ID | ID of the AD application with the redirect URIs configured as explained above

## Troubleshooting issues

The Provisioning servie and the Publisher solution are configured to log the activity to console ( when running locally ). The logs are available via **Log Stream** when the applications are running in Azure as app services.
Logs in Azure can be viewed by following the below steps:

* Log on to [Azure](https://portal.azure.com)
* Navigate to the app service
* Click **App Service logs** and set the parameters as shown here:

![App service logs](./images/azure-application-logging.png)

* Click **Log Stream** in the menu on the left to look at the logs output by the application. You could see the view refreshing every minute with the latest log information due to the activity in the application as you access the application in another browser window.

* You can download the logs from the FTP URL that is available in the **App Service Logs** interface.
* The credentials to access the FTP location are available in the **Publish Profile** of the web application.
=======
|Landing page URL | Path to the Provisioning Service. Eg: https://saaskit-portal.azurewebsites.net
|Connection webhook | Path to the web hook API in the Provisioning Service. Eg: https://saaskit-portal.azurewebsites.net/api/AzureWebhook
|Azure Active Directory Tenant ID | Tenant where the AD application is registered.
|Azure Active Directory Application ID | ID of the registered AD application
>>>>>>> 944e6684

### Next steps

* [Customer purchase experience](./Customer-Experience.md)
* [Publisher experience](./Publisher-Experience.md)<|MERGE_RESOLUTION|>--- conflicted
+++ resolved
@@ -1,34 +1,3 @@
-<<<<<<< HEAD
-# Transactable SaaS Offer Fulfillment v2 and Metering SDK Instructions
-
-* [Overview](#overview)
-  * [Features](#features)
-* [Prerequisites](#prerequisites)
-* [Set up web application resources in Azure](#set-up-web-application-resources-in-azure)
-* [Set up storage account for queues and blob storage](#set-up-storage-account-for-queues-and-blob-storage)
-  * [Create queue](#create-queue)
-  * [Create Blob storage](#create-blob-storage)
-* [Create marketplace offer](#create-marketplace-offer)
-* [Set up SQL database](#set-up-sql-database)
-* [Set up the customer portal locally](#set-up-the-customer-portal-locally)
-  * [Run the application locally](#run-the-application-locally)
-  * [Deploy the application to Azure manually using VS 2019](#deploy-the-application-to-azure-manually-using-vs-2019)
-  * [Deploy webjob](#deploy-webjob)
-* [Landing page and Webhook settings in the Marketplace Offer](#landing-page-and-webhook-settings-in-the-marketplace-offer)
-* [Troubleshooting issues](#troubleshooting-issues)
-  * [Next steps](#next-steps)
-
-## Overview
-
-The SDK provides the components required for the implementations of the marketplace APIs (fulfillment v2 and metering service), and additional components that showcase how to build a customer portal, logging, and administration of the customer's subscriptions. These are the core projects in the SDK:  
-
-* **Transactable SaaS Client Library (SaaS.SDK.Client)** implements the fulfillment v2 and metering service APIs and the webhook that handles messages from the Marketplace's E-commerce engine.
-* **Customer portal (SaaS.SDK.CustomerProvisioning)** showcases how to register, provision, and activate the customer subscription. Implemented using ASP.Net Core 3.1, it uses the SaaS Client library and Data Access Library to to invoke and persists interactions with the fulfillment APIs. In addition, it provides interfaces for a customer to manage their subscriptions and plans.
-* **Publisher portal (SaaS.SDK.PublisherSolution)** showcases how to generate metering based transactions, persistence of those transactions and transmission of these transactions to the metering service API.Implemented using ASP.Net Core 3.1, it uses the SaaS Client library and Data Access Library to to invoke and persists interactions with the fulfillment APIs. In addition, it provides interface for a publisher to manage offers, plans, subscriptions and metering.
-* **Client Data Access library (SaaS.SDK.Client.DataAccess)** demonstrates how to persist the Plans, Subscriptions, and transactions with the fulfillment and metering service APIs.
-* **Client Services (SaaS.SDK.Provisioning.Services)** contains the services used by the Customer and Publisher portals to orchestrate calls to the marketplace APIs / database.
-* **Provisioning webjob (SaaS.SDK.Provisioning.Webjob)** implements the  background job in processing the requests from the Customer and the Publisher portals and moves the subscriptions through relevant statuses.
-=======
  # Installation instructions
 
   - [Overview](#overview)
@@ -46,188 +15,9 @@
 This document describes how to implement the required components to enable the SDK for the SaaS Fulfillment API (v2), Marketplace Metering Service API, and additional components that demonstrate how to build a customer provisioning interface, logging, and administration of the customer's subscriptions.
 
 Learn more about what's included and how to-use the SDK [here.](https://github.com/Azure/Microsoft-commercial-marketplace-transactable-SaaS-offer-SDK/blob/master/README.md)
->>>>>>> 944e6684
 
 **Note: before you start, reminder that this SDK is community-supported. If you need help or have questions using this SDK, please create a GitHub issue. Do not contact the marketplace pubisher support alias directly regarding use of this SDK. Thank you.**
 
-<<<<<<< HEAD
-![Usecase](./images/UseCaseSaaSAPIs.png)
-
-### Features
-
-* The Azure Marketplace Metering SDK enables SaaS applications publish usage data to Azure so that customers are charged  according to non-standard units.
-* The metering SDK ( .NET class library ) and a sample web application to report usage events for subscriptions against those plans that support metering ( have the dimensions defined and enabled ) correlate to SaaS Metering and SaaS Service blocks in the above image, respectively.
-* More details on the fulfillment APIs can be found [here](https://docs.microsoft.com/en-us/azure/marketplace/partner-center-portal/pc-saas-fulfillment-api-v2#update-a-subscription)
-* More details on the metering APIs can be found [here](https://docs.microsoft.com/en-us/azure/marketplace/partner-center-portal/marketplace-metering-service-apis).
-* Steps to create a SaaS offer are available [here](https://docs.microsoft.com/en-us/azure/marketplace/partner-center-portal/create-new-saas-offer)
-
----
-
-## Prerequisites
-
-Ensure the following prerequisites are met before getting started:
-
-* We recommend using an Integrated Development Environment (IDE):  [Visual Studio Code](https://code.visualstudio.com/),  [Visual Studio 2019](https://visualstudio.microsoft.com/thank-you-downloading-visual-studio/?sku=Community&rel=16#), etc...
-* The SDK has been implemented using [.NET Core 3.1.4](https://dotnet.microsoft.com/download/dotnet-core/3.1)
-* The Customer portal and Publisher portal applications have been implemented using [ASP.NET Core Runtime 3.1.4](https://dotnet.microsoft.com/download/dotnet-core/3.1)
-* For Persistence we are using [Azure SQL Database](https://azure.microsoft.com/en-us/services/sql-database/) and [Entity Framework](https://docs.microsoft.com/en-us/ef/). However, feel free to use any data repository you are comfortable with. The Database Schema is located in the **deployment/Database** folder.
-
-Besides, it is assumed that you have access to the following resources:
-
-* [Azure subscription](https://portal.azure.com/) - to host the SDK components and sample web applications.
-* [Partner Center](https://partner.microsoft.com/en-US/) - to create and publish a marketplace offer. This can be used to create a SQL Server instance in Azure.
-
----
-
-## Set up web application resources in Azure
-
-The section covers the set up of the following web applications:
-
-* Customer portal
-* Publisher portal
-
-Here are the steps to set up a web application, say Customer portal and you are required to repeat the steps with appropriate detail to set up Publisher portal.
-
-* Log on to [Azure](https://portal.azure.com)
-* Click **All Services** in the menu on the left
-* Click **App Services**
- ![AllServices](./images/Appservice.PNG)
-
-* Click **Add** button to add a new **App Service**
- ![AllServices](./images/AppserviceNew.PNG)
-
-* Fill out the details for the new **App Service**
-
-  * Select Subscription
-  * Enter Name  of the instance
-  * Select RunTime stack - **.Net Core 3.1(LTS)**
-  * Select **Region**
-  * Select  **App Service Plan**
-![AllServices](./images/AddNewAppservice.PNG)
-
-* Click **Review + Create** to initiate the creation of the resource
-
-* Go to the details of the resource after it is successfully created. You can use the notification in the top right portion of the menu bar to get a link to the resource
-
-* Click **Overview** to see the details of the resource that is just created
-![AllServices](./images/AppServiceOverview.PNG)
-
-* In the **Overview** tab, click **Get Publish Profile** button in the menu bar to download the publish profile to your local folder
-![AllServices](./images/AppServicePublish.PNG)
-
-> Note: We need to create two web application resources - the customer portal and the publisher portal.
-
-## Set up storage account for queues and blob storage
-
-* Log on to [Azure](https://portal.azure.com)
-* Click **Create a resource** in the left menu
-
-![Create resource](./images/key-vault-create-resource.png)
-
-* Type **storage account** in the search box in the top bar
-* Click the item labelled **Storage account - blob, file, table, queue** in the results to navigate to the **Storage Account** creation page
-* Click **Create** button to initiate the creation of a storage account
-
-![Create storage account](./images/storage-account-create.png)
-
-* Fill out the details in the **Basics** tab
-  * Select a **Subscription** and **Resource Group**
-![Basic Info](./images/storage-account-basic-info.png)
-
-* Fill out the **Instance Details** section by providing the values for the following fields as illustrated in the below image
-  
-![Basic Details](./images/storage-account-basic-info-details.png)
-
-* Click **Review + Create**
-* **Create** button appears after the validation of the input is complete
-* Click **Create** to create the storage account
-![ Validate Storage Account](./images/storage-account-basic-info-validate.png)
-
-### Create queue
-
-* After creating the **Storage Account**, navigate to the resource and search for **Queue**
-![Queues](./images/storage-account-queue-menu.png)
-* Click **Queues** from the menu in the left
-* Click **Add Queue** button in the top bar
-* In the pane that opens, provide the name of the queue as **saas-provisioning-queue**
-* > Note: The name of the queue is important and should read **saas-provisioning-queue** as the webjob monitors the storage account for messages in a queue named **saas-provisioning-queue**
-
-![Queue name](./images/storage-account-queue-add.png)
-
-* Navigate to the **Storage Account**, click **Access Keys** item in the left menu
-* Copy the value in the field labelled **Connection string** as shown in the below image
-
-![Storage account connection string](./images/storage-account-queue-connection-string.png)
-
-* The connection string is going to be used as the value for the keys **AzureWebJobsStorage** and **AzureBlobConfig** > **BlobConnectionString** in appSettings.json / Azure application configuration
-
-## Create marketplace offer
-
-For the purpose of the sample, a new marketplace offer is created and is made available in known tenants to test out the SaaS SDK with the Customer portal. More details on the creation of SaaS offers are available [here](https://docs.microsoft.com/en-us/azure/marketplace/partner-center-portal/create-new-saas-offer).
-
-## Set up SQL database
-
-If you want to set up the database locally or in Azure, you could create and initialize the database by following the steps given below:
-
-* Create a database named **AMPSaaSDB**
-* Switch to the database - **AMPSaaSDB**
-* Run the script - **AMP-DB-2.1.sql** to initalize the database
-* Add entries into **KnownUsers** table to allow login to **Publisher Portal**
-* Update entries in **ApplicationConfiguration** table as appropriate. More details on the entries in the **ApplicationConfiguration** table are available [here](./deployment/Database/README.md)
-
----
-
-## Set up the customer portal locally
-
-In this section, we will go over the steps to download the latest sources from the repository, build the application ready for deployment to Azure. The steps help you to validate the subscription purchase experience by the customer.
-
-* Clone or download the latest source code from [here](https://github.com/Azure/Microsoft-commercial-marketplace-transactable-SaaS-offer-SDK)
-* Open the solution **SaaS.SDK.sln** in Visual Studio 2019
-
-![Solution Structure](./images/solution-structure-vs.png)
-
-* Right-click on the project named **SaaS.SDK.CustomerProvisioning** and click **Set as StartUp Project**.
-* Open the file **appsettings.json** under the project **SaaS.SDK.CustomerProvisioning** and update the values as follows:
-
-  * **GrantType** - Leave this as `client_credentials`
-  * **ClientId** - Azure Active Directory Application ID (as provided in the marketplace offer in Partner Center). Steps to create an Azure AD application for SaaS app can be found [here](https://docs.microsoft.com/en-us/azure/marketplace/partner-center-portal/pc-saas-registration)
-
-   *Note:* Ensure that you have set the reply URL to the web application for the authentication to work properly.
-
-* Update the Application Registration in the AAD tenant.
-
-  * Log on to [Azure](https://portal.azure.com)
-  * Click **Azure Active Directory** in the left menu
-  * Click **App Registrations** in the menu on the left
-  * Locate the AD application and click to go to details
-  * Click on the hyperlink next to **Redirect URIs**  
-    ![Redirect URIs](./images/ad-app-redirect-uris.png)
-
-  * Make sure you set <https://localhost:44363/Home/Index> as the redirect uri for the authentication to work when you run the app locally in Visual Studio.
-    ![Redirect URI](./images/ad-app-redirect-uris-home-index.png)
-
-  * Scroll down and check the box that reads **ID tokens** in the **Implicit grant** section
-    ![ID Token](./images/id-token.png)
-
-    * **ClientSecret** - Secret from the Azure Active Directory Application
-
-    * **Resource** - Set this to *62d94f6c-d599-489b-a797-3e10e42fbe22*
-
-    * **FulFillmentAPIBaseURL** - <https://marketplaceapi.microsoft.com/api>
-
-    * **SignedOutRedirectUri** - Set the path to the page the user should be redirected to after signing out from the application
-
-    * **TenantId** - Provide the tenant ID detail that was submitted in the. **Technical configuration** section of your marketplace offer in Partner Center.
-
-    * **FulfillmentApiVersion** - Use 2018-08-31 for the production version of the fulfilment APIs
-
-    * **AdAuthenticationEndpoint** - <https://login.microsoftonline.com>
-
-    * **SaaSAppUrl** - URL to the Publisher SaaS application ( for this example. It should be the link to the SaaS application, in general)
-
-    * **DefaultConnection** - Set the connection string to connect to the database
-    * **AzureWebJobsStorage** - Connection string to the Azure storage queue. Adding a message to this queue would trigger the **Provisioning webjob** that monitors the queue for messages
-=======
 ## Create an Azure SQL Database single database, an Azure Storage account, a storage queue and prepare
  
 ### Azure SQL Database
@@ -263,7 +53,6 @@
 - **SaaSAppUrl** - URL to the SaaS Metering service ( for this example. It should be the link to the SaaS application, in general)
 - **DefaultConnection** - Set the connection string to connect to the database.     
 - **AzureWebJobsStorage** - Connection string to the Azure storage queue. Adding a message to this queue would trigger the Provisioning webjob that monitors the queue for messages
->>>>>>> 944e6684
 
 After making all of the above changes, the **appSettings.json** would look like sample below.
 
@@ -297,80 +86,6 @@
 }
 
 ```
-<<<<<<< HEAD
-
-> **Note**: When defining the keys in Azure App Service -> Configuration -> App Settings, refer to the below example for correctness:
-> **Tip** __(double underscore) should be used to define the config items that appear as nested keys in appSettings.json
-
-|Name| Value|
-|--|--|
-|SaaSApiConfiguration__GrantType| client_credentials|_
----
-
-### Run the application locally
-
-Press **Ctrl + F5** in Visual Studio 2019 to run the application locally.
-
-*Note: Make sure that the home page url is listed in the **replyURLs** in the AD application for the authentication against Azure AD to work properly.*
-
----
-
-### Deploy the application to Azure manually using VS 2019
-
-* Open the solution in **Visual Studio 2019** and open **Solution Explorer**. Right click on **SaaS.SDK.CustomerProvisioning** Project and click **Publish ...**
-![AllServices](./images/project-publish-menu.PNG)
-
-* Click **Import Profile ...** to browse and select the publish profile that was downloaded earlier
-* Click **Publish** to deploy the web application to Azure App Service
-![AllServices](./images/VSPublishProfile.PNG).
-
-* Navigate to the  **URL (Instance Name)** to validate the deployment
-
-> Note: The steps to set up the Publisher solution - **SaaS.SDK.PublisherSolution** locally are identical to the steps to set up the marketplace provisioning service.
-
-### Deploy webjob
-
-* Log on to [Azure](https://portal.azure.com)
-* Click **All Services** in the menu on the left
-* Click **Web App**
-* Click **Create**
-
-* Fill out the details for the new **Web App**
-![AllServices](./images/AppServiceNew-for-webjobs.png)
-
-  * Select Subscription
-  * Enter Name  of the instance
-  * Select **Code** for Publish
-  * Select RunTime stack - **.Net Core 3.1(LTS)**
-  * Select Operating System - **Windows**
-  * Select **Region**
-  * Select  **App Service Plan**  or create a new one
-
-* Click **Review + Create** to initiate the creation of the resource
-
-* Go to the details of the resource after it is successfully created. You can use the notification in the top right portion of the menu bar to get a link to the resource
-
-* Click **Overview** to see the details of the resource that is just created
-
-* In the **Overview** tab, click **Get Publish Profile** button in the menu bar to download the publish profile to your local folder
-* Right-click on the **SaaS.SDK.Provisioning.Webjob** project, click **Publish ...**
-* Click **Import Profile ...** to browse and select the publish profile that was downloaded earlier
-* Make sure to set the webjob type to be **Continuous**
-
-![AllServices](./images/webjob-continuous.png)
-
-* Click **Publish** to deploy the web application to Azure App Service
-* Navigate to the web application resource
-* Search for **web job**
-* Click **WebJobs** to see the webjob in the list
-![WebJob](./images/webjob-listing.png)
-
-## Landing page and Webhook settings in the Marketplace Offer
-
-Suppose the names of the web applications deployed to Azure are as follows:
-**Provisioning Service** - <https://saaskit-portal.azurewebsites.net>
-**Publisher Application** - <https://saaskit-admin.azurewebsites.net>
-=======
 ## Create Web Apps, WebJobs on Azure and deploy the code
 
 The sample has two web apps and an Azure WebKpb to demonstrate the activation of a subscription for a SaaS offer, and potential scenarios for managing subscriptions and users. 
@@ -422,7 +137,6 @@
 The landing page is the home page of the solution, for example, if you have deployed the solution to \<yourappname\>, the landing page value should be **https://\<yourappname\>.azurewebsites.net**.
 
 Webhook endpoint is at **https://\<yourappname\>.azurewebsites.net/AzureWebhook**
->>>>>>> 944e6684
 
 The **Technical Configuration** section of the Marketplace offer with the values filled using the web app names would look like as shown here.
 
@@ -430,33 +144,10 @@
 
 |Field | Value |
 |--|--|
-<<<<<<< HEAD
-|Landing page URL | Path to the Provisioning Service. Eg: <https://saaskit-portal.azurewebsites.net>
-|Connection webhook | Path to the web hook API in the Provisioning Service. Eg: <https://saaskit-portal.azurewebsites.net/api/AzureWebhook>
-|Azure Active Directory Tenant ID | Tenant where the AD application is created and configured to have the redirect URIs as explained above.
-|Azure Active Directory Application ID | ID of the AD application with the redirect URIs configured as explained above
-
-## Troubleshooting issues
-
-The Provisioning servie and the Publisher solution are configured to log the activity to console ( when running locally ). The logs are available via **Log Stream** when the applications are running in Azure as app services.
-Logs in Azure can be viewed by following the below steps:
-
-* Log on to [Azure](https://portal.azure.com)
-* Navigate to the app service
-* Click **App Service logs** and set the parameters as shown here:
-
-![App service logs](./images/azure-application-logging.png)
-
-* Click **Log Stream** in the menu on the left to look at the logs output by the application. You could see the view refreshing every minute with the latest log information due to the activity in the application as you access the application in another browser window.
-
-* You can download the logs from the FTP URL that is available in the **App Service Logs** interface.
-* The credentials to access the FTP location are available in the **Publish Profile** of the web application.
-=======
 |Landing page URL | Path to the Provisioning Service. Eg: https://saaskit-portal.azurewebsites.net
 |Connection webhook | Path to the web hook API in the Provisioning Service. Eg: https://saaskit-portal.azurewebsites.net/api/AzureWebhook
 |Azure Active Directory Tenant ID | Tenant where the AD application is registered.
 |Azure Active Directory Application ID | ID of the registered AD application
->>>>>>> 944e6684
 
 ### Next steps
 
