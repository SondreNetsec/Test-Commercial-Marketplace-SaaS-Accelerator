/*Use the database you have created earlied from Master. example: [AMP-DB]*/
-- BEGIN 2.0  SCRIPT


/****** Object:  Table [dbo].[MeteredAuditLogs]    Script Date: 3/12/2020 1:28:58 PM ******/
SET ANSI_NULLS ON
GO
SET QUOTED_IDENTIFIER ON
GO
CREATE TABLE [dbo].[MeteredAuditLogs](
	[Id] [int] IDENTITY(1,1) NOT NULL,
	[SubscriptionId] [int] NULL,
	[RequestJson] [varchar](500) NULL,
	[ResponseJson] [varchar](500) NULL,
	[StatusCode] [varchar](100) NULL,
	[CreatedDate] [datetime] NULL,
	[CreatedBy] [int] NOT NULL,
	[SubscriptionUsageDate] [datetime] NULL,
 CONSTRAINT [PK_MeteredAuditLogs] PRIMARY KEY CLUSTERED 
(
	[Id] ASC
)WITH (STATISTICS_NORECOMPUTE = OFF, IGNORE_DUP_KEY = OFF) ON [PRIMARY]
) ON [PRIMARY]
GO
/****** Object:  Table [dbo].[MeteredDimensions]    Script Date: 3/12/2020 1:28:58 PM ******/
SET ANSI_NULLS ON
GO
SET QUOTED_IDENTIFIER ON
GO
CREATE TABLE [dbo].[MeteredDimensions](
	[Id] [int] IDENTITY(1,1) NOT NULL,
	[Dimension] [varchar](150) NULL,
	[PlanId] [int] NULL,
	[CreatedDate] [datetime] NULL,
	[Description] [varchar](250) NULL,
 CONSTRAINT [PK_MeteredDimensions] PRIMARY KEY CLUSTERED 
(
	[Id] ASC
)WITH (STATISTICS_NORECOMPUTE = OFF, IGNORE_DUP_KEY = OFF) ON [PRIMARY]
) ON [PRIMARY]
GO

GO
/****** Object:  Table [dbo].[SubscriptionLicenses]    Script Date: 3/12/2020 1:28:58 PM ******/
SET ANSI_NULLS ON
GO
SET QUOTED_IDENTIFIER ON
GO
CREATE TABLE [dbo].[SubscriptionLicenses](
	[Id] [int] IDENTITY(1,1) NOT NULL,
	[LicenseKey] [varchar](255) NULL,
	[IsActive] [bit] NULL,
	[SubscriptionID] [int] NULL,
	[CreatedDate] [datetime] NULL,
	[CreatedBy] [int] NULL,
 CONSTRAINT [PK_SubscriptionLicenses] PRIMARY KEY CLUSTERED 
(
	[Id] ASC
)WITH (STATISTICS_NORECOMPUTE = OFF, IGNORE_DUP_KEY = OFF) ON [PRIMARY]
) ON [PRIMARY]
GO


--/* upgrade-to-2.0   Script*/
/****** Object:  Table [dbo].[ApplicationConfiguration]    Script Date: 20-03-2020 12.25.50 PM ******/
CREATE TABLE [dbo].[ApplicationConfiguration](
	[ID] [int] IDENTITY(1,1) NOT NULL,
	[Name] [nvarchar](50) NULL,
	[Value] [nvarchar](max) NULL,
	[Description] [nvarchar](255) NULL,
 CONSTRAINT [PK_ApplicationConfiguration] PRIMARY KEY CLUSTERED 
(
	[ID] ASC
)WITH (PAD_INDEX = OFF, STATISTICS_NORECOMPUTE = OFF, IGNORE_DUP_KEY = OFF, ALLOW_ROW_LOCKS = ON, ALLOW_PAGE_LOCKS = ON) ON [PRIMARY]
) ON [PRIMARY] TEXTIMAGE_ON [PRIMARY]
GO
/****** Object:  Table [dbo].[ApplicationLog]    Script Date: 20-03-2020 12.25.50 PM ******/
SET ANSI_NULLS ON
GO
SET QUOTED_IDENTIFIER ON
GO

/****** Object:  Table [dbo].[EmailTemplate]    Script Date: 20-03-2020 12.25.50 PM ******/
SET ANSI_NULLS ON
GO
SET QUOTED_IDENTIFIER ON
GO
CREATE TABLE [dbo].[EmailTemplate](
	[ID] [int] IDENTITY(1,1) NOT NULL,
	[Status] [varchar](1000) NULL,
	[Description] [varchar](1000) NULL,
	[InsertDate] [datetime] NULL,
	[TemplateBody] [varchar](max) NULL,
	[Subject] [varchar](1000) NULL,
	[ToRecipients] [varchar](1000) NULL,
	[CC] [varchar](1000) NULL,
	[BCC] [varchar](1000) NULL,
	[IsActive] [bit] NULL,
PRIMARY KEY CLUSTERED 
(
	[ID] ASC
)WITH (PAD_INDEX = OFF, STATISTICS_NORECOMPUTE = OFF, IGNORE_DUP_KEY = OFF, ALLOW_ROW_LOCKS = ON, ALLOW_PAGE_LOCKS = ON) ON [PRIMARY]
) ON [PRIMARY] TEXTIMAGE_ON [PRIMARY]
GO
/****** Object:  Table [dbo].[KnownUsers]    Script Date: 20-03-2020 12.25.50 PM ******/
SET ANSI_NULLS ON
GO
SET QUOTED_IDENTIFIER ON
GO
CREATE TABLE [dbo].[KnownUsers](
	[Id] [int] IDENTITY(1,1) NOT NULL,
	[UserEmail] [varchar](50) NULL,
	[RoleId] [int] NOT NULL,
PRIMARY KEY CLUSTERED 
(
	[Id] ASC
)WITH (PAD_INDEX = OFF, STATISTICS_NORECOMPUTE = OFF, IGNORE_DUP_KEY = OFF, ALLOW_ROW_LOCKS = ON, ALLOW_PAGE_LOCKS = ON) ON [PRIMARY]
) ON [PRIMARY]
GO
/****** Object:  Table [dbo].[Roles]    Script Date: 20-03-2020 12.25.50 PM ******/
SET ANSI_NULLS ON
GO
SET QUOTED_IDENTIFIER ON
GO
CREATE TABLE [dbo].[Roles](
	[Id] [int] IDENTITY(1,1) NOT NULL,
	[Name] [varchar](50) NULL,
PRIMARY KEY CLUSTERED 
(
	[Id] ASC
)WITH (PAD_INDEX = OFF, STATISTICS_NORECOMPUTE = OFF, IGNORE_DUP_KEY = OFF, ALLOW_ROW_LOCKS = ON, ALLOW_PAGE_LOCKS = ON) ON [PRIMARY]
) ON [PRIMARY]
GO
GO
ALTER TABLE [dbo].[KnownUsers]  WITH CHECK ADD FOREIGN KEY([RoleId])
REFERENCES [dbo].[Roles] ([Id])
GO
--ALTER TABLE Subscriptions ALTER COLUMN  [AMPSubscriptionId]  ADD ROWGUIDCOL 

GO
/*Insert scripts*/

IF EXISTS(SELECT 1 FROM SYS.TABLES WHERE NAME ='ROLES')
BEGIN
	IF NOT EXISTS(SELECT 1 FROM ROLES WHERE NAME='PUBLISHERADMIN')
	BEGIN

	INSERT INTO ROLES
		SELECT 'PublisherAdmin'
	END
END
-- END
GO

ALTER TABLE Plans Add [IsmeteringSupported] [bit] NULL

GO

ALTER TABLE  SubscriptionAuditLogs Alter column [NewValue] [varchar](max) NULL

--ALTER TABLE [dbo].[Subscriptions] ADD  CONSTRAINT [DF_Subscriptions_AMPSubscriptionId]  DEFAULT (newid()) FOR [AMPSubscriptionId]
GO
ALTER TABLE [dbo].[MeteredAuditLogs]  WITH CHECK ADD FOREIGN KEY([SubscriptionId]) REFERENCES [dbo].[Subscriptions] ([Id])
GO
ALTER TABLE [dbo].[MeteredDimensions]  WITH CHECK ADD FOREIGN KEY([PlanId]) REFERENCES [dbo].[Plans] ([Id])
GO
--ALTER TABLE [dbo].[MeteredDimensions]  WITH CHECK ADD FOREIGN KEY([PlanId]) REFERENCES [dbo].[Plans] ([Id])
GO
--ALTER TABLE [dbo].[SubscriptionAuditLogs]  WITH CHECK ADD FOREIGN KEY([SubscriptionID]) REFERENCES [dbo].[Subscriptions] ([Id])
GO
-- ALTER TABLE [dbo].[SubscriptionAuditLogs]  WITH CHECK ADD FOREIGN KEY([SubscriptionID]) REFERENCES [dbo].[Subscriptions] ([Id])
GO
ALTER TABLE [dbo].[SubscriptionLicenses]  WITH CHECK ADD FOREIGN KEY([SubscriptionID]) REFERENCES [dbo].[Subscriptions] ([Id])
GO
--ALTER TABLE [dbo].[Subscriptions]  WITH CHECK ADD FOREIGN KEY([UserId]) REFERENCES [dbo].[Users] ([UserId])
GO

/*Add the AMP per seat column to the subscription table*/
GO
ALTER TABLE [dbo].[Subscriptions]
    ADD [AMPQuantity] INT NULL;


/*Script to initialize KNOWNUSERS*/
-- Begin

-- END
GO

--SET IDENTITY_INSERT [dbo].[ApplicationConfiguration] ON 
GO
INSERT [dbo].[ApplicationConfiguration] ( [Name], [Value], [Description]) VALUES ( N'SMTPFromEmail', N'', N'SMTP Email')
GO
INSERT [dbo].[ApplicationConfiguration] ( [Name], [Value], [Description]) VALUES ( N'SMTPPassword', N'', N'SMTP Password')
GO
INSERT [dbo].[ApplicationConfiguration] ( [Name], [Value], [Description]) VALUES ( N'SMTPHost', N'', N'SMTP Host')
GO
INSERT [dbo].[ApplicationConfiguration] ( [Name], [Value], [Description]) VALUES ( N'SMTPPort', N'', N'SMTP Port')
GO
INSERT [dbo].[ApplicationConfiguration] ( [Name], [Value], [Description]) VALUES ( N'SMTPUserName', N'', N'SMTP User Name')
GO
INSERT [dbo].[ApplicationConfiguration] ( [Name], [Value], [Description]) VALUES ( N'SMTPSslEnabled', N'TRUE', N'SMTP Ssl Enabled')
GO
INSERT [dbo].[ApplicationConfiguration] ( [Name], [Value], [Description]) VALUES ( N'ApplicationName', N'Contoso', N'Application Name')
GO
INSERT [dbo].[ApplicationConfiguration] ( [Name], [Value], [Description]) VALUES ( N'IsEmailEnabledForSubscriptionActivation', N'True', N'Active Email Enabled')
GO
INSERT [dbo].[ApplicationConfiguration] ( [Name], [Value], [Description]) VALUES ( N'IsEmailEnabledForUnsubscription', N'True', N'Unsubscribe Email Enabled')
GO
INSERT [dbo].[ApplicationConfiguration] ( [Name], [Value], [Description]) VALUES ( N'IsLicenseManagementEnabled', N'True', N'To Enable or Disable Licenses Menu') 
GO

-- END OF update to 2.0  SCRIPT

-- 04-10-2020 UPDATE TO 2.0 SCRIPT

INSERT [dbo].[EmailTemplate] ( [Status], [Description], [InsertDate], [TemplateBody], [Subject], [ToRecipients], [CC], [BCC], [IsActive]) VALUES ( N'Subscribed', N'Subscribed Email', CAST(N'2020-03-17T19:35:07.420' AS DateTime), N'<!DOCTYPE html PUBLIC "-//W3C//DTD XHTML 1.0 Transitional//EN" "http://www.w3.org/TR/xhtml1/DTD/xhtml1-transitional.dtd">       
<html xmlns="http://www.w3.org/1999/xhtml">
   <head>
      <!--<note>Use this Template for Pending Activation email </note>-->                    
      <meta http-equiv="Content-Type" content="text/html; charset=UTF-8" />
      <!--<title>Cloud Market Place - Your registration is successful</title>-->                      
      <style type="text/css">          /* /\/\/\/\/\/\/\/\/ CLIENT-SPECIFIC STYLES /\/\/\/\/\/\/\/\/ */ #outlook a {              padding: 0;          }          /* Force Outlook to provide a view in browser message */            .ReadMsgBody {              width: 100%;          }            .ExternalClass {              width: 100%;          }              /* Force Hotmail to display emails at full width */                .ExternalClass, .ExternalClass p, .ExternalClass span, .ExternalClass font, .ExternalClass td, .ExternalClass div {                  line-height: 100%;              }          /* Force Hotmail to display normal line spacing */            body, table, td, p, a, li, blockquote {              -webkit-text-size-adjust: 100%;              -ms-text-size-adjust: 100%;          }          /* Prevent WebKit and Windows mobile changing default text sizes */            table, td {              mso-table-lspace: 0pt;              mso-table-rspace: 0pt;          }          /* Remove spacing between tables in Outlook 2007 and up */            img {              -ms-interpolation-mode: bicubic;          }          /* Allow smoother rendering of resized image in Internet Explorer */ /* /\/\/\/\/\/\/\/\/ RESET STYLES /\/\/\/\/\/\/\/\/ */            body {              margin: 0;              padding: 0;          }            img {              border: 0;              height: auto;              line-height: 100%;              outline: none;              text-decoration: none;          }            table {              border-collapse: collapse !important;          }            body, #bodyTable, #bodyCell {              height: 100% !important;              margin: 0;              padding: 0;              width: 100% !important;          }          /* /\/\/\/\/\/\/\/\/ TEMPLATE STYLES /\/\/\/\/\/\/\/\/ */ /* ========== Page Styles ========== */            #bodyCell {              padding: 20px;          }            #templateContainer {              width: 600px;          }          /*** @tab Page* @section background style* @tip Set the background color and top border for your email. You may want to choose colors that match your companys branding.* @theme page*/            body, #bodyTable { /*@editable*/              background-color: #FFFFFF;          }          /*** @tab Page* @section background style* @tip Set the background color and top border for your email. You may want to choose colors that match your companys branding.* @theme page*/            #bodyCell { /*@editable*/              border-top: 4px solid #FFFFFF;          }          /*** @tab Page* @section email border* @tip Set the border for your email.*/            #templateContainer { /*@editable*/              border: 1px solid #BBBBBB;          }          /*** @tab Page* @section heading 1* @tip Set the styling for all first-level headings in your emails. These should be the largest of your headings.* @style heading 1*/            h1 { /*@editable*/              color: #202020 !important;              display: block; /*@editable*/              font-family: "Segoe UI", Tahoma,Sans-serif; /*@editable*/              font-size: 26px; /*@editable*/              font-style: normal; /*@editable*/              font-weight: bold; /*@editable*/              line-height: 100%; /*@editable*/              letter-spacing: normal;              margin-top: 0;              margin-right: 0;              margin-bottom: 10px;              margin-left: 0; /*@editable*/              text-align: left;          }          /*** @tab Page* @section heading 2* @tip Set the styling for all second-level headings in your emails.* @style heading 2*/            h2 { /*@editable*/              color: #404040 !important;              display: block; /*@editable*/              font-family: "Segoe UI", Tahoma,Sans-serif; /*@editable*/              font-size: 20px; /*@editable*/              font-style: normal; /*@editable*/              font-weight: bold; /*@editable*/              line-height: 100%; /*@editable*/              letter-spacing: normal;              margin-top: 0;              margin-right: 0;              margin-bottom: 10px;              margin-left: 0; /*@editable*/              text-align: left;          }          /*** @tab Page* @section heading 3* @tip Set the styling for all third-level headings in your emails.* @style heading 3*/            h3 { /*@editable*/              color: #606060 !important;              display: block; /*@editable*/              font-family: "Segoe UI", Tahoma,Sans-serif; /*@editable*/              font-size: 16px; /*@editable*/              font-style: italic; /*@editable*/              font-weight: normal; /*@editable*/              line-height: 100%; /*@editable*/              letter-spacing: normal;              margin-top: 0;              margin-right: 0;              margin-bottom: 10px;              margin-left: 0; /*@editable*/              text-align: left;          }          /*** @tab Page* @section heading 4* @tip Set the styling for all fourth-level headings in your emails. These should be the smallest of your headings.* @style heading 4*/            h4 { /*@editable*/              color: #000000 !important;              display: block; /*@editable*/              font-family: "Segoe UI", Tahoma,Sans-serif; /*@editable*/              font-size: 14px; /*@editable*/              font-style: italic; /*@editable*/              font-weight: normal; /*@editable*/              line-height: 100%; /*@editable*/              letter-spacing: normal;              margin-top: 0;              margin-right: 0;              margin-bottom: 10px;              margin-left: 0; /*@editable*/              text-align: left;          }          /* ========== Header Styles ========== */ /*** @tab Header* @section preheader style* @tip Set the background color and bottom border for your emails preheader area.* @theme header*/            #templatePreheader { /*@editable*/              background-color: #FFFFFF; /*@editable*/              border-bottom: 1px solid #CCCCCC;          }          /*** @tab Header* @section preheader text* @tip Set the styling for your emails preheader text. Choose a size and color that is easy to read.*/            .preheaderContent { /*@editable*/              color: #000000; /*@editable*/              font-family: wf_segoe-ui_normal, "Segoe UI", "Segoe WP", Tahoma, Arial, sans-serif; /*@editable*/              font-size: 10px; /*@editable*/              line-height: 125%; /*@editable*/              text-align: left;          }              /*** @tab Header* @section preheader link* @tip Set the styling for your emails preheader links. Choose a color that helps them stand out from your text.*/                .preheaderContent a:link, .preheaderContent a:visited, /* Yahoo! Mail Override */ .preheaderContent a .yshortcuts /* Yahoo! Mail Override */ { /*@editable*/                  color: #606060; /*@editable*/                  font-weight: normal; /*@editable*/                  text-decoration: underline;              }          /*** @tab Header* @section header style* @tip Set the background color and borders for your emails header area.* @theme header*/            #templateHeader { /*@editable*/              background-color: #FFFFFF; /*@editable*/              border-top: 1px solid #FFFFFF; /*@editable*/              border-bottom: 1px solid #CCCCCC;          }          /*** @tab Header* @section header text* @tip Set the styling for your emails header text. Choose a size and color that is easy to read.*/            .headerContent { /*@editable*/              color: #505050; /*@editable*/              font-family: "Segoe UI", Tahoma,Sans-serif; /*@editable*/              font-size: 20px; /*@editable*/              font-weight: bold; /*@editable*/              line-height: 100%; /*@editable*/              padding-top: 0; /*@editable*/              padding-right: 0; /*@editable*/              padding-bottom: 0; /*@editable*/              padding-left: 0; /*@editable*/              text-align: left; /*@editable*/              vertical-align: middle;          }              /*** @tab Header* @section header link* @tip Set the styling for your emails header links. Choose a color that helps them stand out from your text.*/                .headerContent a:link, .headerContent a:visited, /* Yahoo! Mail Override */ .headerContent a .yshortcuts /* Yahoo! Mail Override */ { /*@editable*/                  color: #EB4102; /*@editable*/                  font-weight: normal; /*@editable*/                  text-decoration: underline;              }            #headerImage {              height: auto;              max-width: 600px;          }          /* ========== Body Styles ========== */ /*** @tab Body* @section body style* @tip Set the background color and borders for your emails body area.*/            #templateBody { /*@editable*/              background-color: #FFFFFF; /*@editable*/              border-top: 1px solid #FFFFFF; /*@editable*/              border-bottom: 1px solid #CCCCCC;          }          /*** @tab Body* @section body text* @tip Set the styling for your emails main content text. Choose a size and color that is easy to read.* @theme main*/            .bodyContent { /*@editable*/              color: #505050; /*@editable*/              font-family: "Segoe UI", Tahoma,Sans-serif; /*@editable*/              font-size: 16px; /*@editable*/              line-height: 150%;              padding-top: 20px;              padding-right: 20px;              padding-bottom: 20px;              padding-left: 20px; /*@editable*/              text-align: left;          }              /*** @tab Body* @section body link* @tip Set the styling for your emails main content links. Choose a color that helps them stand out from your text.*/                .bodyContent a:link, .bodyContent a:visited, /* Yahoo! Mail Override */ .bodyContent a .yshortcuts /* Yahoo! Mail Override */ { /*@editable*/                  color: #EB4102; /*@editable*/                  font-weight: normal; /*@editable*/                  text-decoration: underline;              }                .bodyContent img {                  display: inline;                  height: auto;                  max-width: 560px;              }          /* ========== Column Styles ========== */            .templateColumnContainer {              display: inline;              width: 260px;          }          /*** @tab Columns* @section column style* @tip Set the background color and borders for your emails column area.*/            #templateColumns { /*@editable*/              background-color: #FFFFFF; /*@editable*/              border-top: 1px solid #FFFFFF; /*@editable*/              border-bottom: 1px solid #CCCCCC;          }          /*** @tab Columns* @section left column text* @tip Set the styling for your emails left column content text. Choose a size and color that is easy to read.*/            .leftColumnContent { /*@editable*/              color: #505050; /*@editable*/              font-family: "Segoe UI", Tahoma,Sans-serif; /*@editable*/              font-size: 14px; /*@editable*/              line-height: 150%;              padding-top: 0;              padding-right: 0;              padding-bottom: 20px;              padding-left: 0; /*@editable*/              text-align: left;          }              /*** @tab Columns* @section left column link* @tip Set the styling for your emails left column content links. Choose a color that helps them stand out from your text.*/                .leftColumnContent a:link, .leftColumnContent a:visited, /* Yahoo! Mail Override */ .leftColumnContent a .yshortcuts /* Yahoo! Mail Override */ { /*@editable*/                  color: #EB4102; /*@editable*/                  font-weight: normal; /*@editable*/                  text-decoration: underline;              }          /*** @tab Columns* @section right column text* @tip Set the styling for your emails right column content text. Choose a size and color that is easy to read.*/            .rightColumnContent { /*@editable*/              color: #505050; /*@editable*/              font-family: "Segoe UI", Tahoma,Sans-serif; /*@editable*/              font-size: 14px; /*@editable*/              line-height: 150%;              padding-top: 0;              padding-right: 0;              padding-bottom: 20px;              padding-left: 0; /*@editable*/              text-align: left;          }              /*** @tab Columns* @section right column link* @tip Set the styling for your emails right column content links. Choose a color that helps them stand out from your text.*/                .rightColumnContent a:link, .rightColumnContent a:visited, /* Yahoo! Mail Override */ .rightColumnContent a .yshortcuts /* Yahoo! Mail Override */ { /*@editable*/                  color: #EB4102; /*@editable*/                  font-weight: normal; /*@editable*/                  text-decoration: underline;              }                .leftColumnContent img, .rightColumnContent img {                  display: inline;                  height: auto;                  max-width: 260px;              }          /* ========== Footer Styles ========== */ /*** @tab Footer* @section footer style* @tip Set the background color and borders for your emails footer area.* @theme footer*/            #templateFooter { /*@editable*/              background-color: #FFFFFF; /*@editable*/              border-top: 1px solid #FFFFFF;          }          /*** @tab Footer* @section footer text* @tip Set the styling for your emails footer text. Choose a size and color that is easy to read.* @theme footer*/            .footerContent { /*@editable*/              color: #808080; /*@editable*/              font-family: "Segoe UI", Tahoma,Sans-serif; /*@editable*/              font-size: 10px; /*@editable*/              line-height: 150%;              padding-top: 20px;              padding-right: 20px;              padding-bottom: 20px;              padding-left: 20px; /*@editable*/              text-align: left;          }              /*** @tab Footer* @section footer link* @tip Set the styling for your emails footer links. Choose a color that helps them stand out from your text.*/                .footerContent a:link, .footerContent a:visited, /* Yahoo! Mail Override */ .footerContent a .yshortcuts, .footerContent a span /* Yahoo! Mail Override */ { /*@editable*/                  color: #606060; /*@editable*/                  font-weight: normal; /*@editable*/                  text-decoration: underline;              }          /* /\/\/\/\/\/\/\/\/ MOBILE STYLES /\/\/\/\/\/\/\/\/ */            @media only screen and (max-width: 480px) { /* /\/\/\/\/\/\/ CLIENT-SPECIFIC MOBILE STYLES /\/\/\/\/\/\/ */                body, table, td, p, a, li, blockquote {                  -webkit-text-size-adjust: none !important;              }              /* Prevent Webkit platforms from changing default text sizes */                body {                  width: 100% !important;                  min-width: 100% !important;              }              /* Prevent iOS Mail from adding padding to the body */ /* /\/\/\/\/\/\/ MOBILE RESET STYLES /\/\/\/\/\/\/ */                #bodyCell {                  padding: 10px !important;              }              /* /\/\/\/\/\/\/ MOBILE TEMPLATE STYLES /\/\/\/\/\/\/ */ /* ======== Page Styles ======== */ /*** @tab Mobile Styles* @section template width* @tip Make the template fluid for portrait or landscape view adaptability. If a fluid layout doesnt work for you, set the width to 300px instead.*/                #templateContainer {                  max-width: 600px !important; /*@editable*/                  width: 100% !important;              }              /*** @tab Mobile Styles* @section heading 1* @tip Make the first-level headings larger in size for better readability on small screens.*/                h1 { /*@editable*/                  font-size: 24px !important; /*@editable*/                  line-height: 100% !important;              }              /*** @tab Mobile Styles* @section heading 2* @tip Make the second-level headings larger in size for better readability on small screens.*/                h2 { /*@editable*/                  font-size: 20px !important; /*@editable*/                  line-height: 100% !important;              }              /*** @tab Mobile Styles* @section heading 3* @tip Make the third-level headings larger in size for better readability on small screens.*/                h3 { /*@editable*/                  font-size: 18px !important; /*@editable*/                  line-height: 100% !important;              }              /*** @tab Mobile Styles* @section heading 4* @tip Make the fourth-level headings larger in size for better readability on small screens.*/                h4 { /*@editable*/                  font-size: 16px !important; /*@editable*/                  line-height: 100% !important;              }              /* ======== Header Styles ======== */                #templatePreheader {                  display: none !important;              }              /* Hide the template preheader to save space */ /*** @tab Mobile Styles* @section header image* @tip Make the main header image fluid for portrait or landscape view adaptability, and set the images original width as the max-width. If a fluid setting doesnt work, set the image width to half its original size instead.*/                #headerImage {                  height: auto !important; /*@editable*/                  max-width: 600px !important; /*@editable*/                  width: 100% !important;              }              /*** @tab Mobile Styles* @section header text* @tip Make the header content text larger in size for better readability on small screens. We recommend a font size of at least 16px.*/                .headerContent { /*@editable*/                  font-size: 20px !important; /*@editable*/                  line-height: 125% !important;              }              /* ======== Body Styles ======== */ /*** @tab Mobile Styles* @section body image* @tip Make the main body image fluid for portrait or landscape view adaptability, and set the images original width as the max-width. If a fluid setting doesnt work, set the image width to half its original size instead.*/                #bodyImage {                  height: auto !important; /*@editable*/                  max-width: 560px !important; /*@editable*/                  width: 100% !important;              }              /*** @tab Mobile Styles* @section body text* @tip Make the body content text larger in size for better readability on small screens. We recommend a font size of at least 16px.*/                .bodyContent { /*@editable*/                  font-size: 18px !important; /*@editable*/                  line-height: 125% !important;              }              /* ======== Column Styles ======== */                .templateColumnContainer {                  display: block !important;                  width: 100% !important;              }              /*** @tab Mobile Styles* @section column image* @tip Make the column image fluid for portrait or landscape view adaptability, and set the images original width as the max-width. If a fluid setting doesnt work, set the image width to half its original size instead.*/                .columnImage {                  height: auto !important; /*@editable*/                  max-width: 260px !important; /*@editable*/                  width: 100% !important;              }              /*** @tab Mobile Styles* @section left column text* @tip Make the left column content text larger in size for better readability on small screens. We recommend a font size of at least 16px.*/                .leftColumnContent { /*@editable*/                  font-size: 16px !important; /*@editable*/                  line-height: 125% !important;              }              /*** @tab Mobile Styles* @section right column text* @tip Make the right column content text larger in size for better readability on small screens. We recommend a font size of at least 16px.*/                .rightColumnContent { /*@editable*/                  font-size: 16px !important; /*@editable*/                  line-height: 125% !important;              }              /* ======== Footer Styles ======== */ /*** @tab Mobile Styles* @section footer text* @tip Make the body content text larger in size for better readability on small screens.*/                .footerContent { /*@editable*/                  font-size: 14px !important; /*@editable*/                  line-height: 115% !important;              }                    .footerContent a {                      display: block !important;                  }              /* Place footer social and utility links on their own lines, for easier access */          }      </style>
   </head>
   <body leftmargin="0" marginwidth="0" topmargin="0" marginheight="0" offset="0">
      <center>
         <table align="center" border="0" cellpadding="0" cellspacing="0" height="100%" width="100%" id="bodyTable">
            <tr>
               <td align="center" valign="top" id="bodyCell">
                  <!-- BEGIN TEMPLATE // -->                                                   
                  <table border="0" cellpadding="0" cellspacing="0" id="templateContainer">
                     <tr>
                        <td align="center" valign="top">
                           <!-- BEGIN HEADER // -->                                                                           
                           <table border="0" cellpadding="0" cellspacing="0" width="100%" id="templateHeader">
                              <tr>
                                 <td valign="top"  class="headerContent">                                              <img src="https://media-exp1.licdn.com/dms/image/C510BAQHaTIBZfLFCGg/company-logo_200_200/0?e=1592438400&v=beta&t=AHOqaRJR_Thf72VDOKQId2QKdwepIp-sIiSIDtALzhQ" style="max-width: 300px; display: block; margin-left: auto; margin-right: auto; padding-top:10px;padding-bottom:10px;" id="headerImage" />                                          </td>
                              </tr>
                           </table>
                           <!-- // END HEADER -->                                                                 
                        </td>
                     </tr>
                     <tr>
                        <td align="center" valign="top">
                           <!-- BEGIN BODY // -->                                                                           
                           <table border="0" cellpadding="0" cellspacing="0" width="100%" id="templateBody">
                              <tr>
                                 <td valign="top" class="bodyContent">
                                    <h1 style="display: block;  margin-left: auto;  margin-right: auto;  width: 75%;">Welcome to ${ApplicationName}!</h1>
                                    <p>Your request for the purchase has been approved.                                       </p>
                                    <table border="0" cellpadding="0" cellspacing="0" width="100%" id="templateBody">
                                       <tr>
                                          <td><b>Customer Email Address</b></td>
                                          <td>${CustomerEmailAddress}</td>
                                       </tr>
                                       <tr>
                                          <td><b>Customer Name</b></td>
                                          <td>${CustomerName}</td>
                                       </tr>
                                       <tr>
                                          <td><b>ID</b></td>
                                          <td>${Id}</td>
                                       </tr>
                                       <tr>
                                          <td><b>Subscription Name</b></td>
                                          <td>${SubscriptionName}</td>
                                       </tr>
                                       <tr>
                                          <td><b>Status</b></td>
                                          <td>${SaasSubscriptionStatus}</td>
                                       </tr>
                                    </table>
                                    <p style=" margin-left: auto; margin-right: auto; text-align:right;">                                                  <a href="https://saaskitdemoapp.azurewebsites.net/"><button style="background-color:#2168A6;line-height:30px;color:white"><b>View Details</b></button></a>                                              </p>
                                    <!--     CTA button -->                                              <!--<table style="background: #0078D7;" cellspacing="0" cellpadding="0" align="left">                                                  <tbody>                                                      <tr>                                                          <td style="padding-left: 15px; font-size: 18px; line-height: 20px; font-family:"Segoe UI Light"; color: #ffffff;">                                                              <a style="text-decoration: none; font-size: 18px; line-height: 20px; font-family:"Segoe UI Light"; color: #ffffff;" href="${LinkToPortal}/#/login">${LoginButtonTextInEmail}</a>                                                          </td>                                                          <td style="line-height: 1px; font-size: 1px; padding: 10px;">                                                              <a>                                                                  <img src="https://info.microsoft.com/rs/157-GQE-382/images/Program-CTAButton-whiteltr.png" border="0" alt="" height="20" />                                                              </a>                                                          </td>                                                      </tr>                                                  </tbody>                                              </table>-->                                              <!--     end CTA button -->                                                                                         
                                 </td>
                              </tr>
                              <tr>
                                 <td align="center" valign="top">
                                    <!-- BEGIN PREHEADER // -->                                                                                                
                                    <table border="0" cellpadding="0" cellspacing="0" width="100%" id="templatePreheader">
                                       <tr>
                                          <td valign="top" class="preheaderContent" style="padding-top: 10px; padding-right: 20px; padding-bottom: 10px; padding-left: 20px;">                                                          You are receiving this message because of an interaction with                                                          <a href="https://saaskitdemoapp.azurewebsites.net/">Contoso</a>.                                                          Please contact us at <a href="https://saaskitdemoapp.azurewebsites.net/">Contoso</a>                                                          in case you think you have received this message in error or need help.                                                      </td>
                                          <!-- *|IFNOT:ARCHIVE_PAGE|* -->                                                      <!-- *|END:IF|* -->                                                                                                          
                                       </tr>
                                    </table>
                                    <!-- // END PREHEADER -->                                                                                         
                                 </td>
                              </tr>
                           </table>
                        </td>
                     </tr>
                  </table>
                  <!-- // END BODY -->                                            
               </td>
            </tr>
         </table>
         <!-- // END TEMPLATE -->                      
      </center>
   </body>
</html>', N'Subscription Activation', N'', NULL, NULL, 1)
GO
INSERT [dbo].[EmailTemplate] ( [Status], [Description], [InsertDate], [TemplateBody], [Subject], [ToRecipients], [CC], [BCC], [IsActive]) VALUES ( N'UnSubscribed', N'UnSubscribe Email', CAST(N'2020-03-17T19:35:07.470' AS DateTime), N'<!DOCTYPE html PUBLIC "-//W3C//DTD XHTML 1.0 Transitional//EN" "http://www.w3.org/TR/xhtml1/DTD/xhtml1-transitional.dtd">    
	<html xmlns="http://www.w3.org/1999/xhtml">
	   <head>
		  <!--<note>Use this Template for Pending Activation email </note>-->              
		  <meta http-equiv="Content-Type" content="text/html; charset=UTF-8" />
		  <!--<title>Cloud Market Place - Your registration is successful</title>-->                
		  <style type="text/css">          /* /\/\/\/\/\/\/\/\/ CLIENT-SPECIFIC STYLES /\/\/\/\/\/\/\/\/ */ #outlook a {              padding: 0;          }          /* Force Outlook to provide a view in browser message */            .ReadMsgBody {              width: 100%;          }            .ExternalClass {              width: 100%;          }              /* Force Hotmail to display emails at full width */                .ExternalClass, .ExternalClass p, .ExternalClass span, .ExternalClass font, .ExternalClass td, .ExternalClass div {                  line-height: 100%;              }          /* Force Hotmail to display normal line spacing */            body, table, td, p, a, li, blockquote {              -webkit-text-size-adjust: 100%;              -ms-text-size-adjust: 100%;          }          /* Prevent WebKit and Windows mobile changing default text sizes */            table, td {              mso-table-lspace: 0pt;              mso-table-rspace: 0pt;          }          /* Remove spacing between tables in Outlook 2007 and up */            img {              -ms-interpolation-mode: bicubic;          }          /* Allow smoother rendering of resized image in Internet Explorer */ /* /\/\/\/\/\/\/\/\/ RESET STYLES /\/\/\/\/\/\/\/\/ */            body {              margin: 0;              padding: 0;          }            img {              border: 0;              height: auto;              line-height: 100%;              outline: none;              text-decoration: none;          }            table {              border-collapse: collapse !important;          }            body, #bodyTable, #bodyCell {              height: 100% !important;              margin: 0;              padding: 0;              width: 100% !important;          }          /* /\/\/\/\/\/\/\/\/ TEMPLATE STYLES /\/\/\/\/\/\/\/\/ */ /* ========== Page Styles ========== */            #bodyCell {              padding: 20px;          }            #templateContainer {              width: 600px;          }          /*** @tab Page* @section background style* @tip Set the background color and top border for your email. You may want to choose colors that match your companys branding.* @theme page*/            body, #bodyTable { /*@editable*/              background-color: #FFFFFF;          }          /*** @tab Page* @section background style* @tip Set the background color and top border for your email. You may want to choose colors that match your companys branding.* @theme page*/            #bodyCell { /*@editable*/              border-top: 4px solid #FFFFFF;          }          /*** @tab Page* @section email border* @tip Set the border for your email.*/            #templateContainer { /*@editable*/              border: 1px solid #BBBBBB;          }          /*** @tab Page* @section heading 1* @tip Set the styling for all first-level headings in your emails. These should be the largest of your headings.* @style heading 1*/            h1 { /*@editable*/              color: #202020 !important;              display: block; /*@editable*/              font-family: "Segoe UI", Tahoma,Sans-serif; /*@editable*/              font-size: 26px; /*@editable*/              font-style: normal; /*@editable*/              font-weight: bold; /*@editable*/              line-height: 100%; /*@editable*/              letter-spacing: normal;              margin-top: 0;              margin-right: 0;              margin-bottom: 10px;              margin-left: 0; /*@editable*/              text-align: left;          }          /*** @tab Page* @section heading 2* @tip Set the styling for all second-level headings in your emails.* @style heading 2*/            h2 { /*@editable*/              color: #404040 !important;              display: block; /*@editable*/              font-family: "Segoe UI", Tahoma,Sans-serif; /*@editable*/              font-size: 20px; /*@editable*/              font-style: normal; /*@editable*/              font-weight: bold; /*@editable*/              line-height: 100%; /*@editable*/              letter-spacing: normal;              margin-top: 0;              margin-right: 0;              margin-bottom: 10px;              margin-left: 0; /*@editable*/              text-align: left;          }          /*** @tab Page* @section heading 3* @tip Set the styling for all third-level headings in your emails.* @style heading 3*/            h3 { /*@editable*/              color: #606060 !important;              display: block; /*@editable*/              font-family: "Segoe UI", Tahoma,Sans-serif; /*@editable*/              font-size: 16px; /*@editable*/              font-style: italic; /*@editable*/              font-weight: normal; /*@editable*/              line-height: 100%; /*@editable*/              letter-spacing: normal;              margin-top: 0;              margin-right: 0;              margin-bottom: 10px;              margin-left: 0; /*@editable*/              text-align: left;          }          /*** @tab Page* @section heading 4* @tip Set the styling for all fourth-level headings in your emails. These should be the smallest of your headings.* @style heading 4*/            h4 { /*@editable*/              color: #000000 !important;              display: block; /*@editable*/              font-family: "Segoe UI", Tahoma,Sans-serif; /*@editable*/              font-size: 14px; /*@editable*/              font-style: italic; /*@editable*/              font-weight: normal; /*@editable*/              line-height: 100%; /*@editable*/              letter-spacing: normal;              margin-top: 0;              margin-right: 0;              margin-bottom: 10px;              margin-left: 0; /*@editable*/              text-align: left;          }          /* ========== Header Styles ========== */ /*** @tab Header* @section preheader style* @tip Set the background color and bottom border for your emails preheader area.* @theme header*/            #templatePreheader { /*@editable*/              background-color: #FFFFFF; /*@editable*/              border-bottom: 1px solid #CCCCCC;          }          /*** @tab Header* @section preheader text* @tip Set the styling for your emails preheader text. Choose a size and color that is easy to read.*/            .preheaderContent { /*@editable*/              color: #000000; /*@editable*/              font-family: wf_segoe-ui_normal, "Segoe UI", "Segoe WP", Tahoma, Arial, sans-serif; /*@editable*/              font-size: 10px; /*@editable*/              line-height: 125%; /*@editable*/              text-align: left;          }              /*** @tab Header* @section preheader link* @tip Set the styling for your emails preheader links. Choose a color that helps them stand out from your text.*/                .preheaderContent a:link, .preheaderContent a:visited, /* Yahoo! Mail Override */ .preheaderContent a .yshortcuts /* Yahoo! Mail Override */ { /*@editable*/                  color: #606060; /*@editable*/                  font-weight: normal; /*@editable*/                  text-decoration: underline;              }          /*** @tab Header* @section header style* @tip Set the background color and borders for your emails header area.* @theme header*/            #templateHeader { /*@editable*/              background-color: #FFFFFF; /*@editable*/              border-top: 1px solid #FFFFFF; /*@editable*/              border-bottom: 1px solid #CCCCCC;          }          /*** @tab Header* @section header text* @tip Set the styling for your emails header text. Choose a size and color that is easy to read.*/            .headerContent { /*@editable*/              color: #505050; /*@editable*/              font-family: "Segoe UI", Tahoma,Sans-serif; /*@editable*/              font-size: 20px; /*@editable*/              font-weight: bold; /*@editable*/              line-height: 100%; /*@editable*/              padding-top: 0; /*@editable*/              padding-right: 0; /*@editable*/              padding-bottom: 0; /*@editable*/              padding-left: 0; /*@editable*/              text-align: left; /*@editable*/              vertical-align: middle;          }              /*** @tab Header* @section header link* @tip Set the styling for your emails header links. Choose a color that helps them stand out from your text.*/                .headerContent a:link, .headerContent a:visited, /* Yahoo! Mail Override */ .headerContent a .yshortcuts /* Yahoo! Mail Override */ { /*@editable*/                  color: #EB4102; /*@editable*/                  font-weight: normal; /*@editable*/                  text-decoration: underline;              }            #headerImage {              height: auto;              max-width: 600px;          }          /* ========== Body Styles ========== */ /*** @tab Body* @section body style* @tip Set the background color and borders for your emails body area.*/            #templateBody { /*@editable*/              background-color: #FFFFFF; /*@editable*/              border-top: 1px solid #FFFFFF; /*@editable*/              border-bottom: 1px solid #CCCCCC;          }          /*** @tab Body* @section body text* @tip Set the styling for your emails main content text. Choose a size and color that is easy to read.* @theme main*/            .bodyContent { /*@editable*/              color: #505050; /*@editable*/              font-family: "Segoe UI", Tahoma,Sans-serif; /*@editable*/              font-size: 16px; /*@editable*/              line-height: 150%;              padding-top: 20px;              padding-right: 20px;              padding-bottom: 20px;              padding-left: 20px; /*@editable*/              text-align: left;          }              /*** @tab Body* @section body link* @tip Set the styling for your emails main content links. Choose a color that helps them stand out from your text.*/                .bodyContent a:link, .bodyContent a:visited, /* Yahoo! Mail Override */ .bodyContent a .yshortcuts /* Yahoo! Mail Override */ { /*@editable*/                  color: #EB4102; /*@editable*/                  font-weight: normal; /*@editable*/                  text-decoration: underline;              }                .bodyContent img {                  display: inline;                  height: auto;                  max-width: 560px;              }          /* ========== Column Styles ========== */            .templateColumnContainer {              display: inline;              width: 260px;          }          /*** @tab Columns* @section column style* @tip Set the background color and borders for your emails column area.*/            #templateColumns { /*@editable*/              background-color: #FFFFFF; /*@editable*/              border-top: 1px solid #FFFFFF; /*@editable*/              border-bottom: 1px solid #CCCCCC;          }          /*** @tab Columns* @section left column text* @tip Set the styling for your emails left column content text. Choose a size and color that is easy to read.*/            .leftColumnContent { /*@editable*/              color: #505050; /*@editable*/              font-family: "Segoe UI", Tahoma,Sans-serif; /*@editable*/              font-size: 14px; /*@editable*/              line-height: 150%;              padding-top: 0;              padding-right: 0;              padding-bottom: 20px;              padding-left: 0; /*@editable*/              text-align: left;          }              /*** @tab Columns* @section left column link* @tip Set the styling for your emails left column content links. Choose a color that helps them stand out from your text.*/                .leftColumnContent a:link, .leftColumnContent a:visited, /* Yahoo! Mail Override */ .leftColumnContent a .yshortcuts /* Yahoo! Mail Override */ { /*@editable*/                  color: #EB4102; /*@editable*/                  font-weight: normal; /*@editable*/                  text-decoration: underline;              }          /*** @tab Columns* @section right column text* @tip Set the styling for your emails right column content text. Choose a size and color that is easy to read.*/            .rightColumnContent { /*@editable*/              color: #505050; /*@editable*/              font-family: "Segoe UI", Tahoma,Sans-serif; /*@editable*/              font-size: 14px; /*@editable*/              line-height: 150%;              padding-top: 0;              padding-right: 0;              padding-bottom: 20px;              padding-left: 0; /*@editable*/              text-align: left;          }              /*** @tab Columns* @section right column link* @tip Set the styling for your emails right column content links. Choose a color that helps them stand out from your text.*/                .rightColumnContent a:link, .rightColumnContent a:visited, /* Yahoo! Mail Override */ .rightColumnContent a .yshortcuts /* Yahoo! Mail Override */ { /*@editable*/                  color: #EB4102; /*@editable*/                  font-weight: normal; /*@editable*/                  text-decoration: underline;              }                .leftColumnContent img, .rightColumnContent img {                  display: inline;                  height: auto;                  max-width: 260px;              }          /* ========== Footer Styles ========== */ /*** @tab Footer* @section footer style* @tip Set the background color and borders for your emails footer area.* @theme footer*/            #templateFooter { /*@editable*/              background-color: #FFFFFF; /*@editable*/              border-top: 1px solid #FFFFFF;          }          /*** @tab Footer* @section footer text* @tip Set the styling for your emails footer text. Choose a size and color that is easy to read.* @theme footer*/            .footerContent { /*@editable*/              color: #808080; /*@editable*/              font-family: "Segoe UI", Tahoma,Sans-serif; /*@editable*/              font-size: 10px; /*@editable*/              line-height: 150%;              padding-top: 20px;              padding-right: 20px;              padding-bottom: 20px;              padding-left: 20px; /*@editable*/              text-align: left;          }              /*** @tab Footer* @section footer link* @tip Set the styling for your emails footer links. Choose a color that helps them stand out from your text.*/                .footerContent a:link, .footerContent a:visited, /* Yahoo! Mail Override */ .footerContent a .yshortcuts, .footerContent a span /* Yahoo! Mail Override */ { /*@editable*/                  color: #606060; /*@editable*/                  font-weight: normal; /*@editable*/                  text-decoration: underline;              }          /* /\/\/\/\/\/\/\/\/ MOBILE STYLES /\/\/\/\/\/\/\/\/ */            @media only screen and (max-width: 480px) { /* /\/\/\/\/\/\/ CLIENT-SPECIFIC MOBILE STYLES /\/\/\/\/\/\/ */                body, table, td, p, a, li, blockquote {                  -webkit-text-size-adjust: none !important;              }              /* Prevent Webkit platforms from changing default text sizes */                body {                  width: 100% !important;                  min-width: 100% !important;              }              /* Prevent iOS Mail from adding padding to the body */ /* /\/\/\/\/\/\/ MOBILE RESET STYLES /\/\/\/\/\/\/ */                #bodyCell {                  padding: 10px !important;              }              /* /\/\/\/\/\/\/ MOBILE TEMPLATE STYLES /\/\/\/\/\/\/ */ /* ======== Page Styles ======== */ /*** @tab Mobile Styles* @section template width* @tip Make the template fluid for portrait or landscape view adaptability. If a fluid layout doesnt work for you, set the width to 300px instead.*/                #templateContainer {                  max-width: 600px !important; /*@editable*/                  width: 100% !important;              }              /*** @tab Mobile Styles* @section heading 1* @tip Make the first-level headings larger in size for better readability on small screens.*/                h1 { /*@editable*/                  font-size: 24px !important; /*@editable*/                  line-height: 100% !important;              }              /*** @tab Mobile Styles* @section heading 2* @tip Make the second-level headings larger in size for better readability on small screens.*/                h2 { /*@editable*/                  font-size: 20px !important; /*@editable*/                  line-height: 100% !important;              }              /*** @tab Mobile Styles* @section heading 3* @tip Make the third-level headings larger in size for better readability on small screens.*/                h3 { /*@editable*/                  font-size: 18px !important; /*@editable*/                  line-height: 100% !important;              }              /*** @tab Mobile Styles* @section heading 4* @tip Make the fourth-level headings larger in size for better readability on small screens.*/                h4 { /*@editable*/                  font-size: 16px !important; /*@editable*/                  line-height: 100% !important;              }              /* ======== Header Styles ======== */                #templatePreheader {                  display: none !important;              }              /* Hide the template preheader to save space */ /*** @tab Mobile Styles* @section header image* @tip Make the main header image fluid for portrait or landscape view adaptability, and set the images original width as the max-width. If a fluid setting doesnt work, set the image width to half its original size instead.*/                #headerImage {                  height: auto !important; /*@editable*/                  max-width: 600px !important; /*@editable*/                  width: 100% !important;              }              /*** @tab Mobile Styles* @section header text* @tip Make the header content text larger in size for better readability on small screens. We recommend a font size of at least 16px.*/                .headerContent { /*@editable*/                  font-size: 20px !important; /*@editable*/                  line-height: 125% !important;              }              /* ======== Body Styles ======== */ /*** @tab Mobile Styles* @section body image* @tip Make the main body image fluid for portrait or landscape view adaptability, and set the images original width as the max-width. If a fluid setting doesnt work, set the image width to half its original size instead.*/                #bodyImage {                  height: auto !important; /*@editable*/                  max-width: 560px !important; /*@editable*/                  width: 100% !important;              }              /*** @tab Mobile Styles* @section body text* @tip Make the body content text larger in size for better readability on small screens. We recommend a font size of at least 16px.*/                .bodyContent { /*@editable*/                  font-size: 18px !important; /*@editable*/                  line-height: 125% !important;              }              /* ======== Column Styles ======== */                .templateColumnContainer {                  display: block !important;                  width: 100% !important;              }              /*** @tab Mobile Styles* @section column image* @tip Make the column image fluid for portrait or landscape view adaptability, and set the images original width as the max-width. If a fluid setting doesnt work, set the image width to half its original size instead.*/                .columnImage {                  height: auto !important; /*@editable*/                  max-width: 260px !important; /*@editable*/                  width: 100% !important;              }              /*** @tab Mobile Styles* @section left column text* @tip Make the left column content text larger in size for better readability on small screens. We recommend a font size of at least 16px.*/                .leftColumnContent { /*@editable*/                  font-size: 16px !important; /*@editable*/                  line-height: 125% !important;              }              /*** @tab Mobile Styles* @section right column text* @tip Make the right column content text larger in size for better readability on small screens. We recommend a font size of at least 16px.*/                .rightColumnContent { /*@editable*/                  font-size: 16px !important; /*@editable*/                  line-height: 125% !important;              }              /* ======== Footer Styles ======== */ /*** @tab Mobile Styles* @section footer text* @tip Make the body content text larger in size for better readability on small screens.*/                .footerContent { /*@editable*/                  font-size: 14px !important; /*@editable*/                  line-height: 115% !important;              }                    .footerContent a {                      display: block !important;                  }              /* Place footer social and utility links on their own lines, for easier access */          }      </style>
	   </head>
	   <body leftmargin="0" marginwidth="0" topmargin="0" marginheight="0" offset="0">
		  <center>
			 <table align="center" border="0" cellpadding="0" cellspacing="0" height="100%" width="100%" id="bodyTable">
				<tr>
				   <td align="center" valign="top" id="bodyCell">
					  <!-- BEGIN TEMPLATE // -->                                          
					  <table border="0" cellpadding="0" cellspacing="0" id="templateContainer">
						 <tr>
							<td align="center" valign="top">
							   <!-- BEGIN HEADER // -->                                                               
							   <table border="0" cellpadding="0" cellspacing="0" width="100%" id="templateHeader">
								  <tr>
									 <td valign="top" style="background:#F9F9F9" class="headerContent">                                              <img src="https://media-exp1.licdn.com/dms/image/C510BAQHaTIBZfLFCGg/company-logo_200_200/0?e=1592438400&v=beta&t=AHOqaRJR_Thf72VDOKQId2QKdwepIp-sIiSIDtALzhQ" style="max-width: 300px; display: block; margin-left: auto; margin-right: auto; padding-top:10px;padding-bottom:10px;" id="headerImage" />                                          </td>
								  </tr>
							   </table>
							   <!-- // END HEADER -->                                                        
							</td>
						 </tr>
						 <tr>
							<td align="center" valign="top">
							   <!-- BEGIN BODY // -->                                                               
							   <table border="0" cellpadding="0" cellspacing="0" width="100%" id="templateBody">
								  <tr>
									 <td valign="top" class="bodyContent">
										<h1 style="display: block;  margin-left: auto;  margin-right: auto;  width: 75%;">Welcome to ${ApplicationName}!</h1>
										<p>A subscription with the following details was deleted from Azure.</p>
										<table border="0" cellpadding="0" cellspacing="0" width="100%" id="templateBody">
										   <tr>
											  <td><b>Customer Email Address</b></td>
											  <td>${CustomerEmailAddress}</td>
										   </tr>
										   <tr>
											  <td><b>Customer Name</b></td>
											  <td>${CustomerName}</td>
										   </tr>
										   <tr>
											  <td><b>ID</b></td>
											  <td>${Id}</td>
										   </tr>
										   <tr>
											  <td><b>Subscription Name</b></td>
											  <td>${SubscriptionName}</td>
										   </tr>
										   <tr>
											  <td><b>Status</b></td>
											  <td>${SaasSubscriptionStatus}</td>
										   </tr>
										</table>
										<p style=" margin-left: auto; margin-right: auto; text-align:right;">                                                  <a href="https://saaskitdemoapp.azurewebsites.net/"><button style="background-color:#2168A6;line-height:30px;color:white"><b>View Details</b></button></a>                                              </p>
										<!--     CTA button -->                                              <!--<table style="background: #0078D7;" cellspacing="0" cellpadding="0" align="left">                                                  <tbody>                                                      <tr>                                                          <td style="padding-left: 15px; font-size: 18px; line-height: 20px; font-family:"Segoe UI Light"; color: #ffffff;">                                                              <a style="text-decoration: none; font-size: 18px; line-height: 20px; font-family:"Segoe UI Light"; color: #ffffff;" href="${LinkToPortal}/#/login">${LoginButtonTextInEmail}</a>                                                          </td>                                                          <td style="line-height: 1px; font-size: 1px; padding: 10px;">                                                              <a>                                                                  <img src="https://info.microsoft.com/rs/157-GQE-382/images/Program-CTAButton-whiteltr.png" border="0" alt="" height="20" />                                                              </a>                                                          </td>                                                      </tr>                                                  </tbody>                                              </table>-->                                              <!--     end CTA button -->                                                                             
									 </td>
								  </tr>
								  <tr>
									 <td align="center" valign="top">
										<!-- BEGIN PREHEADER // -->                                                                                    
										<table border="0" cellpadding="0" cellspacing="0" width="100%" id="templatePreheader">
										   <tr>
											  <td valign="top" class="preheaderContent" style="padding-top: 10px; padding-right: 20px; padding-bottom: 10px; padding-left: 20px;">                                                          You are receiving this message because of an interaction with                                                          <a href="https://saaskitdemoapp.azurewebsites.net/">Contoso</a>.                                                          Please contact us at <a href="https://saaskitdemoapp.azurewebsites.net/">Contoso</a>                                                          in case you think you have received this message in error or need help.                                                      </td>
											  <!-- *|IFNOT:ARCHIVE_PAGE|* -->                                                      <!-- *|END:IF|* -->                                                                                           
										   </tr>
										</table>
										<!-- // END PREHEADER -->                                                                             
									 </td>
								  </tr>
							   </table>
							</td>
						 </tr>
					  </table>
					  <!-- // END BODY -->                                   
				   </td>
				</tr>
			 </table>
			 <!-- // END TEMPLATE -->                
		  </center>
	   </body>
	</html>', N'UnSubscription', N'', NULL, NULL, 1)
GO


INSERT INTO EmailTemplate (Status,Description,InsertDate,TemplateBody,Subject,ToRecipients,CC,BCC,IsActive)
SELECT 'PendingActivation','Pending Activation Email',GETDATE(),'<!DOCTYPE html PUBLIC "-//W3C//DTD XHTML 1.0 Transitional//EN" "http://www.w3.org/TR/xhtml1/DTD/xhtml1-transitional.dtd">         
<html xmlns="http://www.w3.org/1999/xhtml">
   <head>
      <!--<note>Use this Template for Pending Activation email </note>-->                            
      <meta http-equiv="Content-Type" content="text/html; charset=UTF-8" />
      <!--<title>Cloud Market Place - Your registration is successful</title>-->                              
      <style type="text/css">          /* /\/\/\/\/\/\/\/\/ CLIENT-SPECIFIC STYLES /\/\/\/\/\/\/\/\/ */ #outlook a {              padding: 0;          }          /* Force Outlook to provide a view in browser message */            .ReadMsgBody {              width: 100%;          }            .ExternalClass {              width: 100%;          }              /* Force Hotmail to display emails at full width */                .ExternalClass, .ExternalClass p, .ExternalClass span, .ExternalClass font, .ExternalClass td, .ExternalClass div {                  line-height: 100%;              }          /* Force Hotmail to display normal line spacing */            body, table, td, p, a, li, blockquote {              -webkit-text-size-adjust: 100%;              -ms-text-size-adjust: 100%;          }          /* Prevent WebKit and Windows mobile changing default text sizes */            table, td {              mso-table-lspace: 0pt;              mso-table-rspace: 0pt;          }          /* Remove spacing between tables in Outlook 2007 and up */            img {              -ms-interpolation-mode: bicubic;          }          /* Allow smoother rendering of resized image in Internet Explorer */ /* /\/\/\/\/\/\/\/\/ RESET STYLES /\/\/\/\/\/\/\/\/ */            body {              margin: 0;              padding: 0;          }            img {              border: 0;              height: auto;              line-height: 100%;              outline: none;              text-decoration: none;          }            table {              border-collapse: collapse !important;          }            body, #bodyTable, #bodyCell {              height: 100% !important;              margin: 0;              padding: 0;              width: 100% !important;          }          /* /\/\/\/\/\/\/\/\/ TEMPLATE STYLES /\/\/\/\/\/\/\/\/ */ /* ========== Page Styles ========== */            #bodyCell {              padding: 20px;          }            #templateContainer {              width: 600px;          }          /*** @tab Page* @section background style* @tip Set the background color and top border for your email. You may want to choose colors that match your companys branding.* @theme page*/            body, #bodyTable { /*@editable*/              background-color: #FFFFFF;          }          /*** @tab Page* @section background style* @tip Set the background color and top border for your email. You may want to choose colors that match your companys branding.* @theme page*/            #bodyCell { /*@editable*/              border-top: 4px solid #FFFFFF;          }          /*** @tab Page* @section email border* @tip Set the border for your email.*/            #templateContainer { /*@editable*/              border: 1px solid #BBBBBB;          }          /*** @tab Page* @section heading 1* @tip Set the styling for all first-level headings in your emails. These should be the largest of your headings.* @style heading 1*/            h1 { /*@editable*/              color: #202020 !important;              display: block; /*@editable*/              font-family: "Segoe UI", Tahoma,Sans-serif; /*@editable*/              font-size: 26px; /*@editable*/              font-style: normal; /*@editable*/              font-weight: bold; /*@editable*/              line-height: 100%; /*@editable*/              letter-spacing: normal;              margin-top: 0;              margin-right: 0;              margin-bottom: 10px;              margin-left: 0; /*@editable*/              text-align: left;          }          /*** @tab Page* @section heading 2* @tip Set the styling for all second-level headings in your emails.* @style heading 2*/            h2 { /*@editable*/              color: #404040 !important;              display: block; /*@editable*/              font-family: "Segoe UI", Tahoma,Sans-serif; /*@editable*/              font-size: 20px; /*@editable*/              font-style: normal; /*@editable*/              font-weight: bold; /*@editable*/              line-height: 100%; /*@editable*/              letter-spacing: normal;              margin-top: 0;              margin-right: 0;              margin-bottom: 10px;              margin-left: 0; /*@editable*/              text-align: left;          }          /*** @tab Page* @section heading 3* @tip Set the styling for all third-level headings in your emails.* @style heading 3*/            h3 { /*@editable*/              color: #606060 !important;              display: block; /*@editable*/              font-family: "Segoe UI", Tahoma,Sans-serif; /*@editable*/              font-size: 16px; /*@editable*/              font-style: italic; /*@editable*/              font-weight: normal; /*@editable*/              line-height: 100%; /*@editable*/              letter-spacing: normal;              margin-top: 0;              margin-right: 0;              margin-bottom: 10px;              margin-left: 0; /*@editable*/              text-align: left;          }          /*** @tab Page* @section heading 4* @tip Set the styling for all fourth-level headings in your emails. These should be the smallest of your headings.* @style heading 4*/            h4 { /*@editable*/              color: #000000 !important;              display: block; /*@editable*/              font-family: "Segoe UI", Tahoma,Sans-serif; /*@editable*/              font-size: 14px; /*@editable*/              font-style: italic; /*@editable*/              font-weight: normal; /*@editable*/              line-height: 100%; /*@editable*/              letter-spacing: normal;              margin-top: 0;              margin-right: 0;              margin-bottom: 10px;              margin-left: 0; /*@editable*/              text-align: left;          }          /* ========== Header Styles ========== */ /*** @tab Header* @section preheader style* @tip Set the background color and bottom border for your emails preheader area.* @theme header*/            #templatePreheader { /*@editable*/              background-color: #FFFFFF; /*@editable*/              border-bottom: 1px solid #CCCCCC;          }          /*** @tab Header* @section preheader text* @tip Set the styling for your emails preheader text. Choose a size and color that is easy to read.*/            .preheaderContent { /*@editable*/              color: #000000; /*@editable*/              font-family: wf_segoe-ui_normal, "Segoe UI", "Segoe WP", Tahoma, Arial, sans-serif; /*@editable*/              font-size: 10px; /*@editable*/              line-height: 125%; /*@editable*/              text-align: left;          }              /*** @tab Header* @section preheader link* @tip Set the styling for your emails preheader links. Choose a color that helps them stand out from your text.*/                .preheaderContent a:link, .preheaderContent a:visited, /* Yahoo! Mail Override */ .preheaderContent a .yshortcuts /* Yahoo! Mail Override */ { /*@editable*/                  color: #606060; /*@editable*/                  font-weight: normal; /*@editable*/                  text-decoration: underline;              }          /*** @tab Header* @section header style* @tip Set the background color and borders for your emails header area.* @theme header*/            #templateHeader { /*@editable*/              background-color: #FFFFFF; /*@editable*/              border-top: 1px solid #FFFFFF; /*@editable*/              border-bottom: 1px solid #CCCCCC;          }          /*** @tab Header* @section header text* @tip Set the styling for your emails header text. Choose a size and color that is easy to read.*/            .headerContent { /*@editable*/              color: #505050; /*@editable*/              font-family: "Segoe UI", Tahoma,Sans-serif; /*@editable*/              font-size: 20px; /*@editable*/              font-weight: bold; /*@editable*/              line-height: 100%; /*@editable*/              padding-top: 0; /*@editable*/              padding-right: 0; /*@editable*/              padding-bottom: 0; /*@editable*/              padding-left: 0; /*@editable*/              text-align: left; /*@editable*/              vertical-align: middle;          }              /*** @tab Header* @section header link* @tip Set the styling for your emails header links. Choose a color that helps them stand out from your text.*/                .headerContent a:link, .headerContent a:visited, /* Yahoo! Mail Override */ .headerContent a .yshortcuts /* Yahoo! Mail Override */ { /*@editable*/                  color: #EB4102; /*@editable*/                  font-weight: normal; /*@editable*/                  text-decoration: underline;              }            #headerImage {              height: auto;              max-width: 600px;          }          /* ========== Body Styles ========== */ /*** @tab Body* @section body style* @tip Set the background color and borders for your emails body area.*/            #templateBody { /*@editable*/              background-color: #FFFFFF; /*@editable*/              border-top: 1px solid #FFFFFF; /*@editable*/              border-bottom: 1px solid #CCCCCC;          }          /*** @tab Body* @section body text* @tip Set the styling for your emails main content text. Choose a size and color that is easy to read.* @theme main*/            .bodyContent { /*@editable*/              color: #505050; /*@editable*/              font-family: "Segoe UI", Tahoma,Sans-serif; /*@editable*/              font-size: 16px; /*@editable*/              line-height: 150%;              padding-top: 20px;              padding-right: 20px;              padding-bottom: 20px;              padding-left: 20px; /*@editable*/              text-align: left;          }              /*** @tab Body* @section body link* @tip Set the styling for your emails main content links. Choose a color that helps them stand out from your text.*/                .bodyContent a:link, .bodyContent a:visited, /* Yahoo! Mail Override */ .bodyContent a .yshortcuts /* Yahoo! Mail Override */ { /*@editable*/                  color: #EB4102; /*@editable*/                  font-weight: normal; /*@editable*/                  text-decoration: underline;              }                .bodyContent img {                  display: inline;                  height: auto;                  max-width: 560px;              }          /* ========== Column Styles ========== */            .templateColumnContainer {              display: inline;              width: 260px;          }          /*** @tab Columns* @section column style* @tip Set the background color and borders for your emails column area.*/            #templateColumns { /*@editable*/              background-color: #FFFFFF; /*@editable*/              border-top: 1px solid #FFFFFF; /*@editable*/              border-bottom: 1px solid #CCCCCC;          }          /*** @tab Columns* @section left column text* @tip Set the styling for your emails left column content text. Choose a size and color that is easy to read.*/            .leftColumnContent { /*@editable*/              color: #505050; /*@editable*/              font-family: "Segoe UI", Tahoma,Sans-serif; /*@editable*/              font-size: 14px; /*@editable*/              line-height: 150%;              padding-top: 0;              padding-right: 0;              padding-bottom: 20px;              padding-left: 0; /*@editable*/              text-align: left;          }              /*** @tab Columns* @section left column link* @tip Set the styling for your emails left column content links. Choose a color that helps them stand out from your text.*/                .leftColumnContent a:link, .leftColumnContent a:visited, /* Yahoo! Mail Override */ .leftColumnContent a .yshortcuts /* Yahoo! Mail Override */ { /*@editable*/                  color: #EB4102; /*@editable*/                  font-weight: normal; /*@editable*/                  text-decoration: underline;              }          /*** @tab Columns* @section right column text* @tip Set the styling for your emails right column content text. Choose a size and color that is easy to read.*/            .rightColumnContent { /*@editable*/              color: #505050; /*@editable*/              font-family: "Segoe UI", Tahoma,Sans-serif; /*@editable*/              font-size: 14px; /*@editable*/              line-height: 150%;              padding-top: 0;              padding-right: 0;              padding-bottom: 20px;              padding-left: 0; /*@editable*/              text-align: left;          }              /*** @tab Columns* @section right column link* @tip Set the styling for your emails right column content links. Choose a color that helps them stand out from your text.*/                .rightColumnContent a:link, .rightColumnContent a:visited, /* Yahoo! Mail Override */ .rightColumnContent a .yshortcuts /* Yahoo! Mail Override */ { /*@editable*/                  color: #EB4102; /*@editable*/                  font-weight: normal; /*@editable*/                  text-decoration: underline;              }                .leftColumnContent img, .rightColumnContent img {                  display: inline;                  height: auto;                  max-width: 260px;              }          /* ========== Footer Styles ========== */ /*** @tab Footer* @section footer style* @tip Set the background color and borders for your emails footer area.* @theme footer*/            #templateFooter { /*@editable*/              background-color: #FFFFFF; /*@editable*/              border-top: 1px solid #FFFFFF;          }          /*** @tab Footer* @section footer text* @tip Set the styling for your emails footer text. Choose a size and color that is easy to read.* @theme footer*/            .footerContent { /*@editable*/              color: #808080; /*@editable*/              font-family: "Segoe UI", Tahoma,Sans-serif; /*@editable*/              font-size: 10px; /*@editable*/              line-height: 150%;              padding-top: 20px;              padding-right: 20px;              padding-bottom: 20px;              padding-left: 20px; /*@editable*/              text-align: left;          }              /*** @tab Footer* @section footer link* @tip Set the styling for your emails footer links. Choose a color that helps them stand out from your text.*/                .footerContent a:link, .footerContent a:visited, /* Yahoo! Mail Override */ .footerContent a .yshortcuts, .footerContent a span /* Yahoo! Mail Override */ { /*@editable*/                  color: #606060; /*@editable*/                  font-weight: normal; /*@editable*/                  text-decoration: underline;              }          /* /\/\/\/\/\/\/\/\/ MOBILE STYLES /\/\/\/\/\/\/\/\/ */            @media only screen and (max-width: 480px) { /* /\/\/\/\/\/\/ CLIENT-SPECIFIC MOBILE STYLES /\/\/\/\/\/\/ */                body, table, td, p, a, li, blockquote {                  -webkit-text-size-adjust: none !important;              }              /* Prevent Webkit platforms from changing default text sizes */                body {                  width: 100% !important;                  min-width: 100% !important;              }              /* Prevent iOS Mail from adding padding to the body */ /* /\/\/\/\/\/\/ MOBILE RESET STYLES /\/\/\/\/\/\/ */                #bodyCell {                  padding: 10px !important;              }              /* /\/\/\/\/\/\/ MOBILE TEMPLATE STYLES /\/\/\/\/\/\/ */ /* ======== Page Styles ======== */ /*** @tab Mobile Styles* @section template width* @tip Make the template fluid for portrait or landscape view adaptability. If a fluid layout doesnt work for you, set the width to 300px instead.*/                #templateContainer {                  max-width: 600px !important; /*@editable*/                  width: 100% !important;              }              /*** @tab Mobile Styles* @section heading 1* @tip Make the first-level headings larger in size for better readability on small screens.*/                h1 { /*@editable*/                  font-size: 24px !important; /*@editable*/                  line-height: 100% !important;              }              /*** @tab Mobile Styles* @section heading 2* @tip Make the second-level headings larger in size for better readability on small screens.*/                h2 { /*@editable*/                  font-size: 20px !important; /*@editable*/                  line-height: 100% !important;              }              /*** @tab Mobile Styles* @section heading 3* @tip Make the third-level headings larger in size for better readability on small screens.*/                h3 { /*@editable*/                  font-size: 18px !important; /*@editable*/                  line-height: 100% !important;              }              /*** @tab Mobile Styles* @section heading 4* @tip Make the fourth-level headings larger in size for better readability on small screens.*/                h4 { /*@editable*/                  font-size: 16px !important; /*@editable*/                  line-height: 100% !important;              }              /* ======== Header Styles ======== */                #templatePreheader {                  display: none !important;              }              /* Hide the template preheader to save space */ /*** @tab Mobile Styles* @section header image* @tip Make the main header image fluid for portrait or landscape view adaptability, and set the images original width as the max-width. If a fluid setting doesnt work, set the image width to half its original size instead.*/                #headerImage {                  height: auto !important; /*@editable*/                  max-width: 600px !important; /*@editable*/                  width: 100% !important;              }              /*** @tab Mobile Styles* @section header text* @tip Make the header content text larger in size for better readability on small screens. We recommend a font size of at least 16px.*/                .headerContent { /*@editable*/                  font-size: 20px !important; /*@editable*/                  line-height: 125% !important;              }              /* ======== Body Styles ======== */ /*** @tab Mobile Styles* @section body image* @tip Make the main body image fluid for portrait or landscape view adaptability, and set the images original width as the max-width. If a fluid setting doesnt work, set the image width to half its original size instead.*/                #bodyImage {                  height: auto !important; /*@editable*/                  max-width: 560px !important; /*@editable*/                  width: 100% !important;              }              /*** @tab Mobile Styles* @section body text* @tip Make the body content text larger in size for better readability on small screens. We recommend a font size of at least 16px.*/                .bodyContent { /*@editable*/                  font-size: 18px !important; /*@editable*/                  line-height: 125% !important;              }              /* ======== Column Styles ======== */                .templateColumnContainer {                  display: block !important;                  width: 100% !important;              }              /*** @tab Mobile Styles* @section column image* @tip Make the column image fluid for portrait or landscape view adaptability, and set the images original width as the max-width. If a fluid setting doesnt work, set the image width to half its original size instead.*/                .columnImage {                  height: auto !important; /*@editable*/                  max-width: 260px !important; /*@editable*/                  width: 100% !important;              }              /*** @tab Mobile Styles* @section left column text* @tip Make the left column content text larger in size for better readability on small screens. We recommend a font size of at least 16px.*/                .leftColumnContent { /*@editable*/                  font-size: 16px !important; /*@editable*/                  line-height: 125% !important;              }              /*** @tab Mobile Styles* @section right column text* @tip Make the right column content text larger in size for better readability on small screens. We recommend a font size of at least 16px.*/                .rightColumnContent { /*@editable*/                  font-size: 16px !important; /*@editable*/                  line-height: 125% !important;              }              /* ======== Footer Styles ======== */ /*** @tab Mobile Styles* @section footer text* @tip Make the body content text larger in size for better readability on small screens.*/                .footerContent { /*@editable*/                  font-size: 14px !important; /*@editable*/                  line-height: 115% !important;              }                    .footerContent a {                      display: block !important;                  }              /* Place footer social and utility links on their own lines, for easier access */          }      </style>
   </head>
   <body leftmargin="0" marginwidth="0" topmargin="0" marginheight="0" offset="0">
      <center>
         <table align="center" border="0" cellpadding="0" cellspacing="0" height="100%" width="100%" id="bodyTable">
            <tr>
               <td align="center" valign="top" id="bodyCell">
                  <!-- BEGIN TEMPLATE // -->                                                                       
                  <table border="0" cellpadding="0" cellspacing="0" id="templateContainer">
                     <tr>
                        <td align="center" valign="top">
                           <!-- BEGIN HEADER // -->                                                                                                        
                           <table border="0" cellpadding="0" cellspacing="0" width="100%" id="templateHeader">
                              <tr>
                                 <td valign="top"  class="headerContent">                                              <img src="https://media-exp1.licdn.com/dms/image/C510BAQHaTIBZfLFCGg/company-logo_200_200/0?e=1592438400&v=beta&t=AHOqaRJR_Thf72VDOKQId2QKdwepIp-sIiSIDtALzhQ" style="max-width: 300px; display: block; margin-left: auto; margin-right: auto; padding-top:10px;padding-bottom:10px;" id="headerImage" />                                          </td>
                              </tr>
                           </table>
                           <!-- // END HEADER -->                                                                                           
                        </td>
                     </tr>
                     <tr>
                        <td align="center" valign="top">
                           <!-- BEGIN BODY // -->                                                                                                        
                           <table border="0" cellpadding="0" cellspacing="0" width="100%" id="templateBody">
                              <tr>
                                 <td valign="top" class="bodyContent">
                                    <h1 style="display: block;  margin-left: auto;  margin-right: auto;  width: 75%;">Welcome to ${ApplicationName}!</h1>
                                    <p>A request for purchase with the following details is awaiting your action for activation.                                       </p>
                                    <table border="0" cellpadding="0" cellspacing="0" width="100%" id="templateBody">
                                       <tr>
                                          <td><b>Customer Email Address</b></td>
                                          <td>${CustomerEmailAddress}</td>
                                       </tr>
                                       <tr>
                                          <td><b>Customer Name</b></td>
                                          <td>${CustomerName}</td>
                                       </tr>
                                       <tr>
                                          <td><b>ID</b></td>
                                          <td>${Id}</td>
                                       </tr>
                                       <tr>
                                          <td><b>Subscription Name</b></td>
                                          <td>${SubscriptionName}</td>
                                       </tr>
                                       <tr>
                                          <td><b>Status</b></td>
                                          <td>${SaasSubscriptionStatus}</td>
                                       </tr>
                                    </table>
                                    <p style=" margin-left: auto; margin-right: auto; text-align:right;">                                                  <a href="https://saaskitdemoapp.azurewebsites.net/"><button style="background-color:#2168A6;line-height:30px;color:white"><b>View Details</b></button></a>                                              </p>
                                    <!--     CTA button -->                                              <!--<table style="background: #0078D7;" cellspacing="0" cellpadding="0" align="left">                                                  <tbody>                                                      <tr>                                                          <td style="padding-left: 15px; font-size: 18px; line-height: 20px; font-family:"Segoe UI Light"; color: #ffffff;">                                                              <a style="text-decoration: none; font-size: 18px; line-height: 20px; font-family:"Segoe UI Light"; color: #ffffff;" href="${LinkToPortal}/#/login">${LoginButtonTextInEmail}</a>                                                          </td>                                                          <td style="line-height: 1px; font-size: 1px; padding: 10px;">                                                              <a>                                                                  <img src="https://info.microsoft.com/rs/157-GQE-382/images/Program-CTAButton-whiteltr.png" border="0" alt="" height="20" />                                                              </a>                                                          </td>                                                      </tr>                                                  </tbody>                                              </table>-->                                              <!--     end CTA button -->                                                                                                                            
                                 </td>
                              </tr>
                              <tr>
                                 <td align="center" valign="top">
                                    <!-- BEGIN PREHEADER // -->                                                                                                                                      
                                    <table border="0" cellpadding="0" cellspacing="0" width="100%" id="templatePreheader">
                                       <tr>
                                          <td valign="top" class="preheaderContent" style="padding-top: 10px; padding-right: 20px; padding-bottom: 10px; padding-left: 20px;">                                                          You are receiving this message because of an interaction with                                                          <a href="https://saaskitdemoapp.azurewebsites.net/">Contoso</a>.                                                          Please contact us at <a href="https://saaskitdemoapp.azurewebsites.net/">Contoso</a>                                                          in case you think you have received this message in error or need help.                                                      </td>
                                          <!-- *|IFNOT:ARCHIVE_PAGE|* -->                                                      <!-- *|END:IF|* -->                                                                                                                                                   
                                       </tr>
                                    </table>
                                    <!-- // END PREHEADER -->                                                                                                                            
                                 </td>
                              </tr>
                           </table>
                        </td>
                     </tr>
                  </table>
                  <!-- // END BODY -->                                                             
               </td>
            </tr>
         </table>
         <!-- // END TEMPLATE -->                              
      </center>
   </body>
</html>','Pending Activation Email','',NULL,NULL,1
GO

IF NOT EXISTS (SELECT * FROM ApplicationConfiguration WHERE Name = 'IsAutomaticProvisioningSupported')
BEGIN
    INSERT INTO ApplicationConfiguration (Name,Value,Description)
    SELECT 'IsAutomaticProvisioningSupported','false','Skip Activation - Automatic Provisioning Supported'
END
GO

IF NOT EXISTS (SELECT * FROM ApplicationConfiguration WHERE Name = 'IsEmailEnabledForPendingActivation')
BEGIN
    INSERT INTO ApplicationConfiguration (Name,Value,Description)
    SELECT 'IsEmailEnabledForPendingActivation','false','Email Enabled For Pending Activation'
END
GO

<<<<<<< HEAD
--ALTER TABLE Subscriptions ADD AMPQuantity INT

GO
=======
>>>>>>> cbafe668
Update Subscriptions set AMPQuantity = 0

GO
ALTER TABLE Subscriptions ALTER COLUMN AMPQuantity INT NOT NULL

GO
ALTER TABLE Plans ADD IsPerUser BIT



	/* Version History*/

GO
IF NOT EXISTS(select 1 FROM SYS.TABLES WHERE NAME ='DatabaseVersionHistory')
BEGIN

	CREATE TABLE [dbo].[DatabaseVersionHistory](
	ID Int Identity(1,1),
	[VersionNumber] decimal(6,2) NOT NULL,
	[ChangeLog] [nvarchar](max) NOT NULL,
	[CreateDate] [datetime] NOT NULL,
	[CreateBy] [nvarchar](100) NULL
	) 
	END
GO

GO

INSERT INTO [DatabaseVersionHistory] 
--Select 1.0, 'Master Schema',Getdate(), 'DB User' Union all
Select 2.0,
'Steps: Creates Tables ApplicationConfiguration, EmailTemplate, KnownUsers, Roles. 
Step 2: Inserts Emails templates, roles, known users, SMTP settings',
GETDATE(),
'DB user'

GO

-- End 2.0 script<|MERGE_RESOLUTION|>--- conflicted
+++ resolved
@@ -487,12 +487,6 @@
 END
 GO
 
-<<<<<<< HEAD
---ALTER TABLE Subscriptions ADD AMPQuantity INT
-
-GO
-=======
->>>>>>> cbafe668
 Update Subscriptions set AMPQuantity = 0
 
 GO
