--- conflicted
+++ resolved
@@ -1,8 +1,4 @@
-<<<<<<< HEAD
-/*Basic version 6.0 Schema*/
-=======
 /*Basic version 6.0.1 Schema*/
->>>>>>> 1d2805fd
 GO
 /****** Object:  Table [dbo].[ApplicationConfiguration]    Script Date: 05-15-2020 12.56.43 PM ******/
 SET ANSI_NULLS ON
