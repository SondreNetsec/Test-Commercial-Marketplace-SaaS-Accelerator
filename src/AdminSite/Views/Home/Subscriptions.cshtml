--- conflicted
+++ resolved
@@ -36,7 +36,6 @@
                             <table id="table" class="table table-bordered dt-responsive table-condensed cm-table mt20" width="100%">
                                 <thead class="cm-table-head text-center">
                                     <tr>
-<<<<<<< HEAD
                                         <th class="text-center">Purchaser Email</th>
                                         <th class="text-center">Marketplace Subscription Id</th>
                                         <th class="text-center">Subscription Name</th>
@@ -44,16 +43,6 @@
                                         <th class="text-center">Quantity</th>
                                         <th class="text-center">Status</th>
                                         <th class="text-center">Action</th>
-=======
-                                        <th>Purchaser Email</th>
-                                        <th>Marketplace Subscription Id</th>
-                                        <th>Subscription Name</th>
-                                        <th>Offer</th>
-                                        <th>Plan</th>
-                                        <th>Quantity</th>
-                                        <th>Status</th>
-                                        <th>Action</th>
->>>>>>> f840f3c7
                                     </tr>
                                 </thead>
                                 <tbody>
