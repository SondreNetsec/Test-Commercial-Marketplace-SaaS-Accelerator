--- conflicted
+++ resolved
@@ -2,11 +2,7 @@
 
 ## Introduction
 
-<<<<<<< HEAD
-Enables to persist the Plans, Subscriptions, and transactions with the fulfillment and metering service APIs.
-=======
 Enables persistence of plans, subscription, and other transaction data used with the **[SaaS Fulfillment API (v2)](https://docs.microsoft.com/en-us/azure/marketplace/partner-center-portal/pc-saas-fulfillment-api-v2)** and **[Marketplace Metering Service API](https://docs.microsoft.com/en-us/azure/marketplace/partner-center-portal/marketplace-metering-service-apis)**.	
->>>>>>> 2dc51e73
 
 ## Description
 
@@ -17,11 +13,7 @@
 | Entity Name | Description |
 | --- | --- |
 | Application Log | Tracks the Customer Web Application Sample activity |  
-<<<<<<< HEAD
-| Metered Dimensions | Tracks the metering information that will be submitted to the Billing API. The metering data is submitted by the Publisher. In the SDK, there is an interface in the Publisher portal  that will help generate this data.  |  
-=======
 | Metered Dimensions | Tracks the metered information that will be submitted to the Marketplace Metering Service API. The metered data is submitted by the Publisher. In the SDK, there is an interface in the Publisher Sample web application that will help generate this data.  | 
->>>>>>> 2dc51e73
 | Plans | Stores the SaaS Offer plan information. Plans are part of the SaaS offer and submitted via Partner Center. This table is populated after calls to the Fulfillment API|  
 | Subscription Audit Log | This table is an audit trail for all the operations regarding Subscriptions. |  
 | Subscriptions | Tracks the Offer's Subscriptions. Associates Customers (users) with their selected Plan|  
