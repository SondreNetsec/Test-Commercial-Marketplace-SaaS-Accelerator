--- conflicted
+++ resolved
@@ -35,10 +35,6 @@
         public virtual DbSet<SubscriptionAttributeValues> SubscriptionAttributeValues { get; set; }
         public virtual DbSet<SubscriptionAuditLogs> SubscriptionAuditLogs { get; set; }
         public virtual DbSet<SubscriptionParametersOutput> SubscriptionParametersOutput { get; set; }
-<<<<<<< HEAD
-        public virtual DbSet<SubscriptionTemplateParametersOutPut> SubscriptionTemplateParametersOutPut { get; set; }
-=======
->>>>>>> 2e3f5ae0
         public virtual DbSet<Subscriptions> Subscriptions { get; set; }
         public virtual DbSet<Users> Users { get; set; }
         public virtual DbSet<ValueTypes> ValueTypes { get; set; }
@@ -73,10 +69,6 @@
                     .IsUnicode(false);
             });
 
-<<<<<<< HEAD
-
-=======
->>>>>>> 2e3f5ae0
             modelBuilder.Entity<DatabaseVersionHistory>(entity =>
             {
                 entity.HasNoKey();
@@ -397,60 +389,6 @@
                     .IsUnicode(false);
             });
 
-<<<<<<< HEAD
-            modelBuilder.Entity<SubscriptionTemplateParametersOutPut>(entity =>
-            {
-                entity.HasNoKey();
-
-                entity.Property(e => e.AmpsubscriptionId).HasColumnName("AMPSubscriptionId");
-
-                entity.Property(e => e.ArmtemplateId).HasColumnName("ARMTemplateID");
-
-                entity.Property(e => e.EventsName)
-                    .HasMaxLength(225)
-                    .IsUnicode(false);
-
-                entity.Property(e => e.OfferGuid).HasColumnName("OfferGUId");
-
-                entity.Property(e => e.OfferName)
-                    .HasMaxLength(225)
-                    .IsUnicode(false);
-
-                entity.Property(e => e.Parameter)
-                    .HasMaxLength(225)
-                    .IsUnicode(false);
-
-                entity.Property(e => e.ParameterDataType)
-                    .HasMaxLength(225)
-                    .IsUnicode(false);
-
-                entity.Property(e => e.ParameterType)
-                    .HasMaxLength(225)
-                    .IsUnicode(false);
-
-                entity.Property(e => e.PlanGuid).HasColumnName("PlanGUID");
-
-                entity.Property(e => e.PlanId)
-                    .HasMaxLength(225)
-                    .IsUnicode(false);
-
-                entity.Property(e => e.RowId).HasColumnName("RowID");
-
-                entity.Property(e => e.SubscriptionName)
-                    .HasMaxLength(225)
-                    .IsUnicode(false);
-
-                entity.Property(e => e.SubscriptionStatus)
-                    .HasMaxLength(225)
-                    .IsUnicode(false);
-
-                entity.Property(e => e.Value)
-                    .HasMaxLength(225)
-                    .IsUnicode(false);
-            });
-
-=======
->>>>>>> 2e3f5ae0
             modelBuilder.Entity<Subscriptions>(entity =>
             {
                 entity.Property(e => e.AmpplanId)
