﻿using System;
using Microsoft.EntityFrameworkCore;
using Microsoft.EntityFrameworkCore.Metadata;
using Microsoft.Marketplace.SaasKit.Client.DataAccess.Entities;

namespace Microsoft.Marketplace.SaasKit.Client.DataAccess.Context
{
    public partial class SaasKitContext : DbContext
    {
        public SaasKitContext()
        {
        }

        public SaasKitContext(DbContextOptions<SaasKitContext> options)
            : base(options)
        {
        }

        public virtual DbSet<ApplicationConfiguration> ApplicationConfiguration { get; set; }
        public virtual DbSet<ApplicationLog> ApplicationLog { get; set; }
        public virtual DbSet<ArmtemplateParameters> ArmtemplateParameters { get; set; }
        public virtual DbSet<Armtemplates> Armtemplates { get; set; }
        public virtual DbSet<DatabaseVersionHistory> DatabaseVersionHistory { get; set; }
        public virtual DbSet<DeploymentAttributes> DeploymentAttributes { get; set; }
        public virtual DbSet<EmailTemplate> EmailTemplate { get; set; }
        public virtual DbSet<Events> Events { get; set; }
        public virtual DbSet<KnownUsers> KnownUsers { get; set; }
        public virtual DbSet<MeteredAuditLogs> MeteredAuditLogs { get; set; }
        public virtual DbSet<MeteredDimensions> MeteredDimensions { get; set; }
        public virtual DbSet<OfferAttributes> OfferAttributes { get; set; }
        public virtual DbSet<Offers> Offers { get; set; }
        public virtual DbSet<PlanAttributeMapping> PlanAttributeMapping { get; set; }
        public virtual DbSet<PlanAttributeOutput> PlanAttributeOutput { get; set; }
        public virtual DbSet<PlanEventsMapping> PlanEventsMapping { get; set; }
        public virtual DbSet<PlanEventsOutPut> PlanEventsOutPut { get; set; }
        public virtual DbSet<Plans> Plans { get; set; }
        public virtual DbSet<Roles> Roles { get; set; }
        public virtual DbSet<SubscriptionAttributeValues> SubscriptionAttributeValues { get; set; }
        public virtual DbSet<SubscriptionAuditLogs> SubscriptionAuditLogs { get; set; }
        public virtual DbSet<SubscriptionKeyValueOutPut> SubscriptionKeyValueOutPut { get; set; }
        public virtual DbSet<SubscriptionKeyValut> SubscriptionKeyValut { get; set; }
        public virtual DbSet<SubscriptionLicenses> SubscriptionLicenses { get; set; }
        public virtual DbSet<SubscriptionParametersOutput> SubscriptionParametersOutput { get; set; }
        public virtual DbSet<SubscriptionTemplateParameters> SubscriptionTemplateParameters { get; set; }
        public virtual DbSet<SubscriptionTemplateParametersOutPut> SubscriptionTemplateParametersOutPut { get; set; }
        public virtual DbSet<Subscriptions> Subscriptions { get; set; }
        public virtual DbSet<Users> Users { get; set; }
        public virtual DbSet<ValueTypes> ValueTypes { get; set; }
        public virtual DbSet<WebJobSubscriptionStatus> WebJobSubscriptionStatus { get; set; }

        protected override void OnConfiguring(DbContextOptionsBuilder optionsBuilder)
        {
            if (!optionsBuilder.IsConfigured)
            {
#warning To protect potentially sensitive information in your connection string, you should move it out of source code. See http://go.microsoft.com/fwlink/?LinkId=723263 for guidance on storing connection strings.
<<<<<<< HEAD
                optionsBuilder.UseSqlServer("Server=localhost;Initial Catalog=AMP3.0;Persist Security Info=True;User ID=sa;Password=Sa1;");
=======
                optionsBuilder.UseSqlServer("Server=INFIHYD-WS002\\MSSQLSERVER17;Initial Catalog=AMP3.0;Persist Security Info=True;User ID=sa;Password=Sa1;");
>>>>>>> 9f00cfea
            }
        }

        protected override void OnModelCreating(ModelBuilder modelBuilder)
        {
            modelBuilder.Entity<ApplicationConfiguration>(entity =>
            {
                entity.Property(e => e.Id).HasColumnName("ID");

                entity.Property(e => e.Description).HasMaxLength(255);

                entity.Property(e => e.Name).HasMaxLength(50);
            });

            modelBuilder.Entity<ApplicationLog>(entity =>
            {
                entity.Property(e => e.ActionTime).HasColumnType("datetime");

                entity.Property(e => e.LogDetail)
                    .HasMaxLength(4000)
                    .IsUnicode(false);
            });

            modelBuilder.Entity<ArmtemplateParameters>(entity =>
            {
                entity.ToTable("ARMTemplateParameters");

                entity.Property(e => e.Id).HasColumnName("ID");

                entity.Property(e => e.ArmtemplateId).HasColumnName("ARMTemplateID");

                entity.Property(e => e.CreateDate).HasColumnType("datetime");

                entity.Property(e => e.Parameter)
                    .IsRequired()
                    .HasMaxLength(225)
                    .IsUnicode(false);

                entity.Property(e => e.ParameterDataType)
                    .IsRequired()
                    .HasMaxLength(225)
                    .IsUnicode(false);

                entity.Property(e => e.ParameterType)
                    .IsRequired()
                    .HasMaxLength(225)
                    .IsUnicode(false);

                entity.Property(e => e.UserId).HasColumnName("UserID");

                entity.Property(e => e.Value)
                    .IsRequired()
                    .HasMaxLength(225)
                    .IsUnicode(false);
            });

            modelBuilder.Entity<Armtemplates>(entity =>
            {
                entity.ToTable("ARMTemplates");

                entity.Property(e => e.Id).HasColumnName("ID");

                entity.Property(e => e.ArmtempalteId).HasColumnName("ARMTempalteID");

                entity.Property(e => e.ArmtempalteName)
                    .HasColumnName("ARMTempalteName")
                    .HasMaxLength(225)
                    .IsUnicode(false);

                entity.Property(e => e.CreateDate).HasColumnType("datetime");

                entity.Property(e => e.TemplateLocation)
                    .HasMaxLength(225)
                    .IsUnicode(false);
            });

            modelBuilder.Entity<DatabaseVersionHistory>(entity =>
            {
                entity.HasNoKey();

                entity.Property(e => e.ChangeLog).IsRequired();

                entity.Property(e => e.CreateBy).HasMaxLength(100);

                entity.Property(e => e.CreateDate).HasColumnType("datetime");

                entity.Property(e => e.Id)
                    .HasColumnName("ID")
                    .ValueGeneratedOnAdd();

                entity.Property(e => e.VersionNumber).HasColumnType("decimal(6, 2)");
            });

            modelBuilder.Entity<DeploymentAttributes>(entity =>
            {
                entity.Property(e => e.Id).HasColumnName("ID");

                entity.Property(e => e.CreateDate).HasColumnType("datetime");

                entity.Property(e => e.Description)
                    .HasMaxLength(225)
                    .IsUnicode(false);

                entity.Property(e => e.DisplayName)
                    .HasMaxLength(225)
                    .IsUnicode(false);

                entity.Property(e => e.OfferId)
                    .HasMaxLength(225)
                    .IsUnicode(false);

                entity.Property(e => e.ParameterId)
                    .HasMaxLength(225)
                    .IsUnicode(false);

                entity.Property(e => e.Type)
                    .HasMaxLength(225)
                    .IsUnicode(false);

                entity.Property(e => e.ValuesList).IsUnicode(false);
            });

            modelBuilder.Entity<EmailTemplate>(entity =>
            {
                entity.Property(e => e.Id).HasColumnName("ID");

                entity.Property(e => e.Bcc)
                    .HasColumnName("BCC")
                    .HasMaxLength(1000)
                    .IsUnicode(false);

                entity.Property(e => e.Cc)
                    .HasColumnName("CC")
                    .HasMaxLength(1000)
                    .IsUnicode(false);

                entity.Property(e => e.Description)
                    .HasMaxLength(1000)
                    .IsUnicode(false);

                entity.Property(e => e.InsertDate).HasColumnType("datetime");

                entity.Property(e => e.Status)
                    .HasMaxLength(1000)
                    .IsUnicode(false);

                entity.Property(e => e.Subject)
                    .HasMaxLength(1000)
                    .IsUnicode(false);

                entity.Property(e => e.TemplateBody).IsUnicode(false);

                entity.Property(e => e.ToRecipients)
                    .HasMaxLength(1000)
                    .IsUnicode(false);
            });

            modelBuilder.Entity<Events>(entity =>
            {
                entity.Property(e => e.CreateDate).HasColumnType("datetime");

                entity.Property(e => e.EventsName)
                    .HasMaxLength(225)
                    .IsUnicode(false);
            });

            modelBuilder.Entity<KnownUsers>(entity =>
            {
                entity.Property(e => e.UserEmail)
                    .HasMaxLength(50)
                    .IsUnicode(false);

                entity.HasOne(d => d.Role)
                    .WithMany(p => p.KnownUsers)
                    .HasForeignKey(d => d.RoleId)
                    .OnDelete(DeleteBehavior.ClientSetNull)
                    .HasConstraintName("FK__KnownUser__RoleI__6E01572D");
            });

            modelBuilder.Entity<MeteredAuditLogs>(entity =>
            {
                entity.Property(e => e.CreatedDate).HasColumnType("datetime");

                entity.Property(e => e.RequestJson)
                    .HasMaxLength(500)
                    .IsUnicode(false);

                entity.Property(e => e.ResponseJson)
                    .HasMaxLength(500)
                    .IsUnicode(false);

                entity.Property(e => e.StatusCode)
                    .HasMaxLength(100)
                    .IsUnicode(false);

                entity.Property(e => e.SubscriptionUsageDate).HasColumnType("datetime");

                entity.HasOne(d => d.Subscription)
                    .WithMany(p => p.MeteredAuditLogs)
                    .HasForeignKey(d => d.SubscriptionId)
                    .HasConstraintName("FK__MeteredAu__Subsc__6EF57B66");
            });

            modelBuilder.Entity<MeteredDimensions>(entity =>
            {
                entity.Property(e => e.CreatedDate).HasColumnType("datetime");

                entity.Property(e => e.Description)
                    .HasMaxLength(250)
                    .IsUnicode(false);

                entity.Property(e => e.Dimension)
                    .HasMaxLength(150)
                    .IsUnicode(false);

                entity.HasOne(d => d.Plan)
                    .WithMany(p => p.MeteredDimensions)
                    .HasForeignKey(d => d.PlanId)
                    .HasConstraintName("FK__MeteredDi__PlanI__6FE99F9F");
            });

            modelBuilder.Entity<OfferAttributes>(entity =>
            {
                entity.Property(e => e.Id).HasColumnName("ID");

                entity.Property(e => e.CreateDate).HasColumnType("datetime");

                entity.Property(e => e.Description)
                    .HasMaxLength(225)
                    .IsUnicode(false);

                entity.Property(e => e.DisplayName)
                    .HasMaxLength(225)
                    .IsUnicode(false);

                entity.Property(e => e.ParameterId)
                    .HasMaxLength(225)
                    .IsUnicode(false);

                entity.Property(e => e.Type)
                    .HasMaxLength(225)
                    .IsUnicode(false);

                entity.Property(e => e.ValuesList).IsUnicode(false);
            });

            modelBuilder.Entity<Offers>(entity =>
            {
                entity.Property(e => e.CreateDate).HasColumnType("datetime");

                entity.Property(e => e.OfferGuid).HasColumnName("OfferGUId");

                entity.Property(e => e.OfferId)
                    .HasMaxLength(225)
                    .IsUnicode(false);

                entity.Property(e => e.OfferName)
                    .HasMaxLength(225)
                    .IsUnicode(false);
            });

            modelBuilder.Entity<PlanAttributeMapping>(entity =>
            {
                entity.HasKey(e => e.PlanAttributeId)
                    .HasName("PK__PlanAttr__8B476A98340E6BF3");

                entity.Property(e => e.CreateDate).HasColumnType("datetime");

                entity.Property(e => e.OfferAttributeId).HasColumnName("OfferAttributeID");
            });

            modelBuilder.Entity<PlanAttributeOutput>(entity =>
            {
                entity.HasKey(e => e.RowNumber)
                    .HasName("PK__PlanAttr__AAAC09D808149A14");

                entity.Property(e => e.RowNumber).ValueGeneratedNever();

                entity.Property(e => e.DisplayName)
                    .IsRequired()
                    .HasMaxLength(225)
                    .IsUnicode(false);

                entity.Property(e => e.Type)
                    .HasMaxLength(225)
                    .IsUnicode(false);
            });

            modelBuilder.Entity<PlanEventsMapping>(entity =>
            {
                entity.Property(e => e.ArmtemplateId).HasColumnName("ARMTemplateId");

                entity.Property(e => e.CreateDate).HasColumnType("datetime");

                entity.Property(e => e.FailureStateEmails)
                    .HasMaxLength(225)
                    .IsUnicode(false);

                entity.Property(e => e.SuccessStateEmails)
                    .HasMaxLength(225)
                    .IsUnicode(false);
            });

            modelBuilder.Entity<PlanEventsOutPut>(entity =>
            {
                entity.HasKey(e => e.RowNumber)
                    .HasName("PK__PlanEven__AAAC09D85B46A2E0");

                entity.Property(e => e.RowNumber).ValueGeneratedNever();

                entity.Property(e => e.EventsName)
                    .IsRequired()
                    .HasMaxLength(225)
                    .IsUnicode(false);

                entity.Property(e => e.FailureStateEmails).IsUnicode(false);

                entity.Property(e => e.Id).HasColumnName("ID");

                entity.Property(e => e.SuccessStateEmails).IsUnicode(false);
            });

            modelBuilder.Entity<Plans>(entity =>
            {
                entity.Property(e => e.Description)
                    .HasMaxLength(500)
                    .IsUnicode(false);

                entity.Property(e => e.DisplayName)
                    .HasMaxLength(100)
                    .IsUnicode(false);

                entity.Property(e => e.OfferId).HasColumnName("OfferID");

                entity.Property(e => e.PlanGuid).HasColumnName("PlanGUID");

                entity.Property(e => e.PlanId)
                    .HasMaxLength(100)
                    .IsUnicode(false);
            });

            modelBuilder.Entity<Roles>(entity =>
            {
                entity.Property(e => e.Name)
                    .HasMaxLength(50)
                    .IsUnicode(false);
            });

            modelBuilder.Entity<SubscriptionAttributeValues>(entity =>
            {
                entity.Property(e => e.Id).HasColumnName("ID");

                entity.Property(e => e.CreateDate).HasColumnType("datetime");

                entity.Property(e => e.OfferId).HasColumnName("OfferID");

                entity.Property(e => e.PlanId).HasColumnName("PlanID");

                entity.Property(e => e.Value)
                    .HasMaxLength(225)
                    .IsUnicode(false);
            });

            modelBuilder.Entity<SubscriptionAuditLogs>(entity =>
            {
                entity.Property(e => e.Attribute)
                    .HasMaxLength(20)
                    .IsUnicode(false);

                entity.Property(e => e.CreateDate).HasColumnType("datetime");

                entity.Property(e => e.NewValue).IsUnicode(false);

                entity.Property(e => e.OldValue)
                    .HasMaxLength(50)
                    .IsUnicode(false);

                entity.Property(e => e.SubscriptionId).HasColumnName("SubscriptionID");

                entity.HasOne(d => d.Subscription)
                    .WithMany(p => p.SubscriptionAuditLogs)
                    .HasForeignKey(d => d.SubscriptionId)
                    .HasConstraintName("FK__Subscript__Subsc__70DDC3D8");
            });

            modelBuilder.Entity<SubscriptionKeyValueOutPut>(entity =>
            {
                entity.Property(e => e.Key)
                    .HasMaxLength(100)
                    .IsUnicode(false);

                entity.Property(e => e.Value)
                    .HasMaxLength(100)
                    .IsUnicode(false);
            });

            modelBuilder.Entity<SubscriptionKeyValut>(entity =>
            {
                entity.Property(e => e.CreateDate).HasColumnType("datetime");
            });

            modelBuilder.Entity<SubscriptionLicenses>(entity =>
            {
                entity.Property(e => e.CreatedDate).HasColumnType("datetime");

                entity.Property(e => e.LicenseKey)
                    .HasMaxLength(255)
                    .IsUnicode(false);

                entity.Property(e => e.SubscriptionId).HasColumnName("SubscriptionID");

                entity.HasOne(d => d.Subscription)
                    .WithMany(p => p.SubscriptionLicenses)
                    .HasForeignKey(d => d.SubscriptionId)
                    .HasConstraintName("FK__Subscript__Subsc__71D1E811");
            });

            modelBuilder.Entity<SubscriptionParametersOutput>(entity =>
            {
                entity.HasKey(e => e.RowNumber)
                    .HasName("PK__Subscrip__AAAC09D888CBD0C7");

                entity.Property(e => e.RowNumber).ValueGeneratedNever();

                entity.Property(e => e.CreateDate).HasColumnType("datetime");

                entity.Property(e => e.DisplayName)
                    .IsRequired()
                    .HasMaxLength(225)
                    .IsUnicode(false);

                entity.Property(e => e.Htmltype)
                    .IsRequired()
                    .HasColumnName("HTMLType")
                    .HasMaxLength(225)
                    .IsUnicode(false);

                entity.Property(e => e.OfferAttributeId).HasColumnName("OfferAttributeID");

                entity.Property(e => e.Type)
                    .IsRequired()
                    .HasMaxLength(225)
                    .IsUnicode(false);

                entity.Property(e => e.Value)
                    .IsRequired()
                    .IsUnicode(false);

                entity.Property(e => e.ValueType)
                    .IsRequired()
                    .HasMaxLength(225)
                    .IsUnicode(false);

                entity.Property(e => e.ValuesList)
                    .IsRequired()
                    .HasMaxLength(225)
                    .IsUnicode(false);
            });

            modelBuilder.Entity<SubscriptionTemplateParameters>(entity =>
            {
                entity.Property(e => e.AmpsubscriptionId).HasColumnName("AMPSubscriptionId");

                entity.Property(e => e.ArmtemplateId).HasColumnName("ARMTemplateID");

                entity.Property(e => e.CreateDate).HasColumnType("datetime");

                entity.Property(e => e.EventsName)
                    .HasMaxLength(225)
                    .IsUnicode(false);

                entity.Property(e => e.OfferGuid).HasColumnName("OfferGUId");

                entity.Property(e => e.OfferName)
                    .HasMaxLength(225)
                    .IsUnicode(false);

                entity.Property(e => e.Parameter)
                    .HasMaxLength(225)
                    .IsUnicode(false);

                entity.Property(e => e.ParameterDataType)
                    .HasMaxLength(225)
                    .IsUnicode(false);

                entity.Property(e => e.ParameterType)
                    .HasMaxLength(225)
                    .IsUnicode(false);

                entity.Property(e => e.PlanGuid).HasColumnName("PlanGUID");

                entity.Property(e => e.PlanId)
                    .HasMaxLength(225)
                    .IsUnicode(false);

                entity.Property(e => e.SubscriptionName)
                    .HasMaxLength(225)
                    .IsUnicode(false);

                entity.Property(e => e.SubscriptionStatus)
                    .HasMaxLength(225)
                    .IsUnicode(false);

                entity.Property(e => e.Value)
                    .HasMaxLength(225)
                    .IsUnicode(false);
            });

            modelBuilder.Entity<SubscriptionTemplateParametersOutPut>(entity =>
            {
                entity.HasNoKey();

                entity.Property(e => e.AmpsubscriptionId).HasColumnName("AMPSubscriptionId");

                entity.Property(e => e.ArmtemplateId).HasColumnName("ARMTemplateID");

                entity.Property(e => e.EventsName)
                    .HasMaxLength(225)
                    .IsUnicode(false);

                entity.Property(e => e.OfferGuid).HasColumnName("OfferGUId");

                entity.Property(e => e.OfferName)
                    .HasMaxLength(225)
                    .IsUnicode(false);

                entity.Property(e => e.Parameter)
                    .HasMaxLength(225)
                    .IsUnicode(false);

                entity.Property(e => e.ParameterDataType)
                    .HasMaxLength(225)
                    .IsUnicode(false);

                entity.Property(e => e.ParameterType)
                    .HasMaxLength(225)
                    .IsUnicode(false);

                entity.Property(e => e.PlanGuid).HasColumnName("PlanGUID");

                entity.Property(e => e.PlanId)
                    .HasMaxLength(225)
                    .IsUnicode(false);

                entity.Property(e => e.RowId).HasColumnName("RowID");

                entity.Property(e => e.SubscriptionName)
                    .HasMaxLength(225)
                    .IsUnicode(false);

                entity.Property(e => e.SubscriptionStatus)
                    .HasMaxLength(225)
                    .IsUnicode(false);

                entity.Property(e => e.Value)
                    .HasMaxLength(225)
                    .IsUnicode(false);
            });

            modelBuilder.Entity<Subscriptions>(entity =>
            {
                entity.Property(e => e.AmpplanId)
                    .HasColumnName("AMPPlanId")
                    .HasMaxLength(100)
                    .IsUnicode(false);

                entity.Property(e => e.Ampquantity).HasColumnName("AMPQuantity");

                entity.Property(e => e.AmpsubscriptionId)
                    .HasColumnName("AMPSubscriptionId")
                    .HasDefaultValueSql("(newid())");

                entity.Property(e => e.CreateDate).HasColumnType("datetime");

                entity.Property(e => e.ModifyDate).HasColumnType("datetime");

                entity.Property(e => e.Name)
                    .HasMaxLength(100)
                    .IsUnicode(false);

                entity.Property(e => e.PurchaserEmail).HasMaxLength(255);

                entity.Property(e => e.SubscriptionStatus)
                    .HasMaxLength(50)
                    .IsUnicode(false);

                entity.HasOne(d => d.User)
                    .WithMany(p => p.Subscriptions)
                    .HasForeignKey(d => d.UserId)
                    .HasConstraintName("FK__Subscript__UserI__72C60C4A");
            });

            modelBuilder.Entity<Users>(entity =>
            {
                entity.HasKey(e => e.UserId);

                entity.Property(e => e.CreatedDate).HasColumnType("datetime");

                entity.Property(e => e.EmailAddress)
                    .HasMaxLength(100)
                    .IsUnicode(false);

                entity.Property(e => e.FullName)
                    .HasMaxLength(200)
                    .IsUnicode(false);
            });

            modelBuilder.Entity<ValueTypes>(entity =>
            {
                entity.HasKey(e => e.ValueTypeId)
                    .HasName("PK__ValueTyp__A51E9C5A40B96C6C");

                entity.Property(e => e.CreateDate).HasColumnType("datetime");

                entity.Property(e => e.Htmltype)
                    .HasColumnName("HTMLType")
                    .HasMaxLength(225)
                    .IsUnicode(false);

                entity.Property(e => e.ValueType)
                    .HasMaxLength(225)
                    .IsUnicode(false);
            });

            modelBuilder.Entity<WebJobSubscriptionStatus>(entity =>
            {
                entity.Property(e => e.Id).HasColumnName("ID");

                entity.Property(e => e.ArmtemplateId).HasColumnName("ARMTemplateID");

                entity.Property(e => e.DeploymentStatus)
                    .HasMaxLength(225)
                    .IsUnicode(false);

                entity.Property(e => e.Description).IsUnicode(false);

                entity.Property(e => e.InsertDate).HasColumnType("datetime");

                entity.Property(e => e.SubscriptionStatus)
                    .HasMaxLength(225)
                    .IsUnicode(false);
            });

            OnModelCreatingPartial(modelBuilder);
        }

        partial void OnModelCreatingPartial(ModelBuilder modelBuilder);
    }
}<|MERGE_RESOLUTION|>--- conflicted
+++ resolved
@@ -53,11 +53,7 @@
             if (!optionsBuilder.IsConfigured)
             {
 #warning To protect potentially sensitive information in your connection string, you should move it out of source code. See http://go.microsoft.com/fwlink/?LinkId=723263 for guidance on storing connection strings.
-<<<<<<< HEAD
-                optionsBuilder.UseSqlServer("Server=localhost;Initial Catalog=AMP3.0;Persist Security Info=True;User ID=sa;Password=Sa1;");
-=======
                 optionsBuilder.UseSqlServer("Server=INFIHYD-WS002\\MSSQLSERVER17;Initial Catalog=AMP3.0;Persist Security Info=True;User ID=sa;Password=Sa1;");
->>>>>>> 9f00cfea
             }
         }
 
