﻿using System;
using Microsoft.EntityFrameworkCore;
using Microsoft.EntityFrameworkCore.Metadata;
using Microsoft.Marketplace.SaasKit.Client.DataAccess.Entities;

namespace Microsoft.Marketplace.SaasKit.Client.DataAccess.Context
{
    public partial class SaasKitContext : DbContext
    {
        public SaasKitContext()
        {
        }

        public SaasKitContext(DbContextOptions<SaasKitContext> options)
            : base(options)
        {
        }

        public virtual DbSet<ApplicationConfiguration> ApplicationConfiguration { get; set; }
        public virtual DbSet<ApplicationLog> ApplicationLog { get; set; }
        public virtual DbSet<ArmtemplateParameters> ArmtemplateParameters { get; set; }
        public virtual DbSet<Armtemplates> Armtemplates { get; set; }
        public virtual DbSet<DatabaseVersionHistory> DatabaseVersionHistory { get; set; }
        public virtual DbSet<DeploymentAttributes> DeploymentAttributes { get; set; }
        public virtual DbSet<EmailTemplate> EmailTemplate { get; set; }
        public virtual DbSet<Events> Events { get; set; }
        public virtual DbSet<KnownUsers> KnownUsers { get; set; }
        public virtual DbSet<MeteredAuditLogs> MeteredAuditLogs { get; set; }
        public virtual DbSet<MeteredDimensions> MeteredDimensions { get; set; }
        public virtual DbSet<OfferAttributes> OfferAttributes { get; set; }
        public virtual DbSet<Offers> Offers { get; set; }
        public virtual DbSet<PlanAttributeMapping> PlanAttributeMapping { get; set; }
        public virtual DbSet<PlanAttributeOutput> PlanAttributeOutput { get; set; }
        public virtual DbSet<PlanEventsMapping> PlanEventsMapping { get; set; }
        public virtual DbSet<PlanEventsOutPut> PlanEventsOutPut { get; set; }
        public virtual DbSet<Plans> Plans { get; set; }
        public virtual DbSet<Roles> Roles { get; set; }
        public virtual DbSet<SubscriptionAttributeValues> SubscriptionAttributeValues { get; set; }
        public virtual DbSet<SubscriptionAuditLogs> SubscriptionAuditLogs { get; set; }
        public virtual DbSet<SubscriptionKeyValut> SubscriptionKeyValut { get; set; }
        public virtual DbSet<SubscriptionLicenses> SubscriptionLicenses { get; set; }
        public virtual DbSet<SubscriptionParametersOutput> SubscriptionParametersOutput { get; set; }
        public virtual DbSet<SubscriptionTemplateParameters> SubscriptionTemplateParameters { get; set; }
        public virtual DbSet<SubscriptionTemplateParametersOutPut> SubscriptionTemplateParametersOutPut { get; set; }
        public virtual DbSet<Subscriptions> Subscriptions { get; set; }
        public virtual DbSet<Users> Users { get; set; }
        public virtual DbSet<ValueTypes> ValueTypes { get; set; }
        public virtual DbSet<WebJobSubscriptionStatus> WebJobSubscriptionStatus { get; set; }

        protected override void OnConfiguring(DbContextOptionsBuilder optionsBuilder)
        {
<<<<<<< HEAD
            if (!optionsBuilder.IsConfigured)
            {
#warning To protect potentially sensitive information in your connection string, you should move it out of source code. See http://go.microsoft.com/fwlink/?LinkId=723263 for guidance on storing connection strings.
                optionsBuilder.UseSqlServer("Server=INFIHYD-WS002\\MSSQLSERVER17;Initial Catalog=AMP3.0;Persist Security Info=True;User ID=sa;Password=Sa1;");
            }
=======
            
>>>>>>> cbafe668
        }

        protected override void OnModelCreating(ModelBuilder modelBuilder)
        {
            modelBuilder.Entity<ApplicationConfiguration>(entity =>
            {
                entity.Property(e => e.Id).HasColumnName("ID");

                entity.Property(e => e.Description).HasMaxLength(255);

                entity.Property(e => e.Name).HasMaxLength(50);
            });

            modelBuilder.Entity<ApplicationLog>(entity =>
            {
                entity.Property(e => e.ActionTime).HasColumnType("datetime");

                entity.Property(e => e.LogDetail)
                    .HasMaxLength(4000)
                    .IsUnicode(false);
            });

            modelBuilder.Entity<ArmtemplateParameters>(entity =>
            {
                entity.ToTable("ARMTemplateParameters");

                entity.Property(e => e.Id).HasColumnName("ID");

                entity.Property(e => e.ArmtemplateId).HasColumnName("ARMTemplateID");

                entity.Property(e => e.CreateDate).HasColumnType("datetime");

                entity.Property(e => e.Parameter)
                    .IsRequired()
                    .HasMaxLength(225)
                    .IsUnicode(false);

                entity.Property(e => e.ParameterDataType)
                    .IsRequired()
                    .HasMaxLength(225)
                    .IsUnicode(false);

                entity.Property(e => e.ParameterType)
                    .IsRequired()
                    .HasMaxLength(225)
                    .IsUnicode(false);

                entity.Property(e => e.UserId).HasColumnName("UserID");

                entity.Property(e => e.Value)
                    .IsRequired()
                    .HasMaxLength(225)
                    .IsUnicode(false);
            });

            modelBuilder.Entity<Armtemplates>(entity =>
            {
                entity.ToTable("ARMTemplates");

                entity.Property(e => e.Id).HasColumnName("ID");

                entity.Property(e => e.ArmtempalteId).HasColumnName("ARMTempalteID");

                entity.Property(e => e.ArmtempalteName)
                    .HasColumnName("ARMTempalteName")
                    .HasMaxLength(225)
                    .IsUnicode(false);

                entity.Property(e => e.CreateDate).HasColumnType("datetime");

                entity.Property(e => e.TemplateLocation)
                    .HasMaxLength(225)
                    .IsUnicode(false);
            });

            modelBuilder.Entity<DatabaseVersionHistory>(entity =>
            {
                entity.HasNoKey();

                entity.Property(e => e.ChangeLog).IsRequired();

                entity.Property(e => e.CreateBy).HasMaxLength(100);

                entity.Property(e => e.CreateDate).HasColumnType("datetime");

                entity.Property(e => e.Id)
                    .HasColumnName("ID")
                    .ValueGeneratedOnAdd();

                entity.Property(e => e.VersionNumber).HasColumnType("decimal(6, 2)");
            });

            modelBuilder.Entity<DeploymentAttributes>(entity =>
            {
                entity.Property(e => e.Id).HasColumnName("ID");

                entity.Property(e => e.CreateDate).HasColumnType("datetime");

                entity.Property(e => e.Description)
                    .HasMaxLength(225)
                    .IsUnicode(false);

                entity.Property(e => e.DisplayName)
                    .HasMaxLength(225)
                    .IsUnicode(false);

                entity.Property(e => e.OfferId)
                    .HasMaxLength(225)
                    .IsUnicode(false);

                entity.Property(e => e.ParameterId)
                    .HasMaxLength(225)
                    .IsUnicode(false);

                entity.Property(e => e.Type)
                    .HasMaxLength(225)
                    .IsUnicode(false);

                entity.Property(e => e.ValuesList).IsUnicode(false);
            });

            modelBuilder.Entity<EmailTemplate>(entity =>
            {
                entity.Property(e => e.Id).HasColumnName("ID");

                entity.Property(e => e.Bcc)
                    .HasColumnName("BCC")
                    .HasMaxLength(1000)
                    .IsUnicode(false);

                entity.Property(e => e.Cc)
                    .HasColumnName("CC")
                    .HasMaxLength(1000)
                    .IsUnicode(false);

                entity.Property(e => e.Description)
                    .HasMaxLength(1000)
                    .IsUnicode(false);

                entity.Property(e => e.InsertDate).HasColumnType("datetime");

                entity.Property(e => e.Status)
                    .HasMaxLength(1000)
                    .IsUnicode(false);

                entity.Property(e => e.Subject)
                    .HasMaxLength(1000)
                    .IsUnicode(false);

                entity.Property(e => e.TemplateBody).IsUnicode(false);

                entity.Property(e => e.ToRecipients)
                    .HasMaxLength(1000)
                    .IsUnicode(false);
            });

            modelBuilder.Entity<Events>(entity =>
            {
                entity.Property(e => e.CreateDate).HasColumnType("datetime");

                entity.Property(e => e.EventsName)
                    .HasMaxLength(225)
                    .IsUnicode(false);
            });

            modelBuilder.Entity<KnownUsers>(entity =>
            {
                entity.Property(e => e.UserEmail)
                    .HasMaxLength(50)
                    .IsUnicode(false);

                entity.HasOne(d => d.Role)
                    .WithMany(p => p.KnownUsers)
                    .HasForeignKey(d => d.RoleId)
                    .OnDelete(DeleteBehavior.ClientSetNull)
                    .HasConstraintName("FK__KnownUser__RoleI__4F7CD00D");
            });

            modelBuilder.Entity<MeteredAuditLogs>(entity =>
            {
                entity.Property(e => e.CreatedDate).HasColumnType("datetime");

                entity.Property(e => e.RequestJson)
                    .HasMaxLength(500)
                    .IsUnicode(false);

                entity.Property(e => e.ResponseJson)
                    .HasMaxLength(500)
                    .IsUnicode(false);

                entity.Property(e => e.StatusCode)
                    .HasMaxLength(100)
                    .IsUnicode(false);

                entity.Property(e => e.SubscriptionUsageDate).HasColumnType("datetime");

                entity.HasOne(d => d.Subscription)
                    .WithMany(p => p.MeteredAuditLogs)
                    .HasForeignKey(d => d.SubscriptionId)
                    .HasConstraintName("FK__MeteredAu__Subsc__5070F446");
            });

            modelBuilder.Entity<MeteredDimensions>(entity =>
            {
                entity.Property(e => e.CreatedDate).HasColumnType("datetime");

                entity.Property(e => e.Description)
                    .HasMaxLength(250)
                    .IsUnicode(false);

                entity.Property(e => e.Dimension)
                    .HasMaxLength(150)
                    .IsUnicode(false);

                entity.HasOne(d => d.Plan)
                    .WithMany(p => p.MeteredDimensions)
                    .HasForeignKey(d => d.PlanId)
                    .HasConstraintName("FK__MeteredDi__PlanI__5165187F");
            });

            modelBuilder.Entity<OfferAttributes>(entity =>
            {
                entity.Property(e => e.Id).HasColumnName("ID");

                entity.Property(e => e.CreateDate).HasColumnType("datetime");

                entity.Property(e => e.Description)
                    .HasMaxLength(225)
                    .IsUnicode(false);

                entity.Property(e => e.DisplayName)
                    .HasMaxLength(225)
                    .IsUnicode(false);

                entity.Property(e => e.ParameterId)
                    .HasMaxLength(225)
                    .IsUnicode(false);

                entity.Property(e => e.Type)
                    .HasMaxLength(225)
                    .IsUnicode(false);

                entity.Property(e => e.ValuesList).IsUnicode(false);
            });

            modelBuilder.Entity<Offers>(entity =>
            {
                entity.Property(e => e.CreateDate).HasColumnType("datetime");

                entity.Property(e => e.OfferGuid).HasColumnName("OfferGUId");

                entity.Property(e => e.OfferId)
                    .HasMaxLength(225)
                    .IsUnicode(false);

                entity.Property(e => e.OfferName)
                    .HasMaxLength(225)
                    .IsUnicode(false);
            });

            modelBuilder.Entity<PlanAttributeMapping>(entity =>
            {
                entity.HasKey(e => e.PlanAttributeId)
                    .HasName("PK__PlanAttr__8B476A98BC2701F4");

                entity.Property(e => e.CreateDate).HasColumnType("datetime");

                entity.Property(e => e.OfferAttributeId).HasColumnName("OfferAttributeID");
            });

            modelBuilder.Entity<PlanAttributeOutput>(entity =>
            {
                entity.HasKey(e => e.RowNumber)
                    .HasName("PK__PlanAttr__AAAC09D86F860B3F");

                entity.Property(e => e.RowNumber).ValueGeneratedNever();

                entity.Property(e => e.DisplayName)
                    .IsRequired()
                    .HasMaxLength(225)
                    .IsUnicode(false);

                entity.Property(e => e.Type)
                    .HasMaxLength(225)
                    .IsUnicode(false);
            });

            modelBuilder.Entity<PlanEventsMapping>(entity =>
            {
                entity.Property(e => e.ArmtemplateId).HasColumnName("ARMTemplateId");

                entity.Property(e => e.CreateDate).HasColumnType("datetime");

                entity.Property(e => e.FailureStateEmails)
                    .HasMaxLength(225)
                    .IsUnicode(false);

                entity.Property(e => e.SuccessStateEmails)
                    .HasMaxLength(225)
                    .IsUnicode(false);
            });

            modelBuilder.Entity<PlanEventsOutPut>(entity =>
            {
                entity.HasKey(e => e.RowNumber)
                    .HasName("PK__PlanEven__AAAC09D817D976C4");

                entity.Property(e => e.RowNumber).ValueGeneratedNever();

                entity.Property(e => e.EventsName)
                    .IsRequired()
                    .HasMaxLength(225)
                    .IsUnicode(false);

                entity.Property(e => e.FailureStateEmails).IsUnicode(false);

                entity.Property(e => e.Id).HasColumnName("ID");

                entity.Property(e => e.SuccessStateEmails).IsUnicode(false);
            });

            modelBuilder.Entity<Plans>(entity =>
            {
                entity.Property(e => e.Description)
                    .HasMaxLength(500)
                    .IsUnicode(false);

                entity.Property(e => e.DisplayName)
                    .HasMaxLength(100)
                    .IsUnicode(false);

                entity.Property(e => e.OfferId).HasColumnName("OfferID");

                entity.Property(e => e.PlanGuid).HasColumnName("PlanGUID");

                entity.Property(e => e.PlanId)
                    .HasMaxLength(100)
                    .IsUnicode(false);
            });

            modelBuilder.Entity<Roles>(entity =>
            {
                entity.Property(e => e.Name)
                    .HasMaxLength(50)
                    .IsUnicode(false);
            });

            modelBuilder.Entity<SubscriptionAttributeValues>(entity =>
            {
                entity.Property(e => e.Id).HasColumnName("ID");

                entity.Property(e => e.CreateDate).HasColumnType("datetime");

                entity.Property(e => e.OfferId).HasColumnName("OfferID");

                entity.Property(e => e.PlanId).HasColumnName("PlanID");

                entity.Property(e => e.Value)
                    .HasMaxLength(225)
                    .IsUnicode(false);
            });

            modelBuilder.Entity<SubscriptionAuditLogs>(entity =>
            {
                entity.Property(e => e.Attribute)
                    .HasMaxLength(20)
                    .IsUnicode(false);

                entity.Property(e => e.CreateDate).HasColumnType("datetime");

                entity.Property(e => e.NewValue).IsUnicode(false);

                entity.Property(e => e.OldValue)
                    .HasMaxLength(50)
                    .IsUnicode(false);

                entity.Property(e => e.SubscriptionId).HasColumnName("SubscriptionID");

                entity.HasOne(d => d.Subscription)
                    .WithMany(p => p.SubscriptionAuditLogs)
                    .HasForeignKey(d => d.SubscriptionId)
                    .HasConstraintName("FK__Subscript__Subsc__403A8C7D");
            });

            modelBuilder.Entity<SubscriptionKeyValut>(entity =>
            {
                entity.Property(e => e.CreateDate).HasColumnType("datetime");

                entity.Property(e => e.SecuteId).IsUnicode(false);
            });

            modelBuilder.Entity<SubscriptionLicenses>(entity =>
            {
                entity.Property(e => e.CreatedDate).HasColumnType("datetime");

                entity.Property(e => e.LicenseKey)
                    .HasMaxLength(255)
                    .IsUnicode(false);

                entity.Property(e => e.SubscriptionId).HasColumnName("SubscriptionID");

                entity.HasOne(d => d.Subscription)
                    .WithMany(p => p.SubscriptionLicenses)
                    .HasForeignKey(d => d.SubscriptionId)
                    .HasConstraintName("FK__Subscript__Subsc__52593CB8");
            });

            modelBuilder.Entity<SubscriptionParametersOutput>(entity =>
            {
                entity.HasKey(e => e.RowNumber)
                    .HasName("PK__Subscrip__AAAC09D8695C1385");

                entity.Property(e => e.RowNumber).ValueGeneratedNever();

                entity.Property(e => e.CreateDate).HasColumnType("datetime");

                entity.Property(e => e.DisplayName)
                    .IsRequired()
                    .HasMaxLength(225)
                    .IsUnicode(false);

                entity.Property(e => e.Htmltype)
                    .IsRequired()
                    .HasColumnName("HTMLType")
                    .HasMaxLength(225)
                    .IsUnicode(false);

                entity.Property(e => e.OfferAttributeId).HasColumnName("OfferAttributeID");

                entity.Property(e => e.Type)
                    .IsRequired()
                    .HasMaxLength(225)
                    .IsUnicode(false);

                entity.Property(e => e.Value)
                    .IsRequired()
                    .IsUnicode(false);

                entity.Property(e => e.ValueType)
                    .IsRequired()
                    .HasMaxLength(225)
                    .IsUnicode(false);

                entity.Property(e => e.ValuesList)
                    .IsRequired()
                    .HasMaxLength(225)
                    .IsUnicode(false);
            });

            modelBuilder.Entity<SubscriptionTemplateParameters>(entity =>
            {
                entity.Property(e => e.AmpsubscriptionId).HasColumnName("AMPSubscriptionId");

                entity.Property(e => e.ArmtemplateId).HasColumnName("ARMTemplateID");

                entity.Property(e => e.CreateDate).HasColumnType("datetime");

                entity.Property(e => e.EventsName)
                    .HasMaxLength(225)
                    .IsUnicode(false);

                entity.Property(e => e.OfferGuid).HasColumnName("OfferGUId");

                entity.Property(e => e.OfferName)
                    .HasMaxLength(225)
                    .IsUnicode(false);

                entity.Property(e => e.Parameter)
                    .HasMaxLength(225)
                    .IsUnicode(false);

                entity.Property(e => e.ParameterDataType)
                    .HasMaxLength(225)
                    .IsUnicode(false);

                entity.Property(e => e.ParameterType)
                    .HasMaxLength(225)
                    .IsUnicode(false);

                entity.Property(e => e.PlanGuid).HasColumnName("PlanGUID");

                entity.Property(e => e.PlanId)
                    .HasMaxLength(225)
                    .IsUnicode(false);

                entity.Property(e => e.SubscriptionName)
                    .HasMaxLength(225)
                    .IsUnicode(false);

                entity.Property(e => e.SubscriptionStatus)
                    .HasMaxLength(225)
                    .IsUnicode(false);

                entity.Property(e => e.Value)
                    .HasMaxLength(225)
                    .IsUnicode(false);
            });

            modelBuilder.Entity<SubscriptionTemplateParametersOutPut>(entity =>
            {
                entity.HasNoKey();

                entity.Property(e => e.AmpsubscriptionId).HasColumnName("AMPSubscriptionId");

                entity.Property(e => e.ArmtemplateId).HasColumnName("ARMTemplateID");

                entity.Property(e => e.EventsName)
                    .HasMaxLength(225)
                    .IsUnicode(false);

                entity.Property(e => e.OfferGuid).HasColumnName("OfferGUId");

                entity.Property(e => e.OfferName)
                    .HasMaxLength(225)
                    .IsUnicode(false);

                entity.Property(e => e.Parameter)
                    .HasMaxLength(225)
                    .IsUnicode(false);

                entity.Property(e => e.ParameterDataType)
                    .HasMaxLength(225)
                    .IsUnicode(false);

                entity.Property(e => e.ParameterType)
                    .HasMaxLength(225)
                    .IsUnicode(false);

                entity.Property(e => e.PlanGuid).HasColumnName("PlanGUID");

                entity.Property(e => e.PlanId)
                    .HasMaxLength(225)
                    .IsUnicode(false);

                entity.Property(e => e.RowId).HasColumnName("RowID");

                entity.Property(e => e.SubscriptionName)
                    .HasMaxLength(225)
                    .IsUnicode(false);

                entity.Property(e => e.SubscriptionStatus)
                    .HasMaxLength(225)
                    .IsUnicode(false);

                entity.Property(e => e.Value)
                    .HasMaxLength(225)
                    .IsUnicode(false);
            });

            modelBuilder.Entity<Subscriptions>(entity =>
            {
                entity.Property(e => e.AmpplanId)
                    .HasColumnName("AMPPlanId")
                    .HasMaxLength(100)
                    .IsUnicode(false);

                entity.Property(e => e.Ampquantity).HasColumnName("AMPQuantity");

                entity.Property(e => e.AmpsubscriptionId)
                    .HasColumnName("AMPSubscriptionId")
                    .HasDefaultValueSql("(newid())");

                entity.Property(e => e.CreateDate).HasColumnType("datetime");

                entity.Property(e => e.ModifyDate).HasColumnType("datetime");

                entity.Property(e => e.Name)
                    .HasMaxLength(100)
                    .IsUnicode(false);

                entity.Property(e => e.SubscriptionStatus)
                    .HasMaxLength(50)
                    .IsUnicode(false);

                entity.HasOne(d => d.User)
                    .WithMany(p => p.Subscriptions)
                    .HasForeignKey(d => d.UserId)
                    .HasConstraintName("FK__Subscript__UserI__412EB0B6");
            });

            modelBuilder.Entity<Users>(entity =>
            {
                entity.HasKey(e => e.UserId);

                entity.Property(e => e.CreatedDate).HasColumnType("datetime");

                entity.Property(e => e.EmailAddress)
                    .HasMaxLength(100)
                    .IsUnicode(false);

                entity.Property(e => e.FullName)
                    .HasMaxLength(200)
                    .IsUnicode(false);
            });

            modelBuilder.Entity<ValueTypes>(entity =>
            {
                entity.HasKey(e => e.ValueTypeId)
                    .HasName("PK__ValueTyp__A51E9C5A6F5AC41B");

                entity.Property(e => e.CreateDate).HasColumnType("datetime");

                entity.Property(e => e.Htmltype)
                    .HasColumnName("HTMLType")
                    .HasMaxLength(225)
                    .IsUnicode(false);

                entity.Property(e => e.ValueType)
                    .HasMaxLength(225)
                    .IsUnicode(false);
            });

            modelBuilder.Entity<WebJobSubscriptionStatus>(entity =>
            {
                entity.Property(e => e.Id).HasColumnName("ID");

                entity.Property(e => e.ArmtemplateId).HasColumnName("ARMTemplateID");

                entity.Property(e => e.DeploymentStatus)
                    .HasMaxLength(225)
                    .IsUnicode(false);

                entity.Property(e => e.Description).IsUnicode(false);

                entity.Property(e => e.InsertDate).HasColumnType("datetime");

                entity.Property(e => e.SubscriptionStatus)
                    .HasMaxLength(225)
                    .IsUnicode(false);
            });

            OnModelCreatingPartial(modelBuilder);
        }

        partial void OnModelCreatingPartial(ModelBuilder modelBuilder);
    }
}<|MERGE_RESOLUTION|>--- conflicted
+++ resolved
@@ -49,15 +49,7 @@
 
         protected override void OnConfiguring(DbContextOptionsBuilder optionsBuilder)
         {
-<<<<<<< HEAD
-            if (!optionsBuilder.IsConfigured)
-            {
-#warning To protect potentially sensitive information in your connection string, you should move it out of source code. See http://go.microsoft.com/fwlink/?LinkId=723263 for guidance on storing connection strings.
-                optionsBuilder.UseSqlServer("Server=INFIHYD-WS002\\MSSQLSERVER17;Initial Catalog=AMP3.0;Persist Security Info=True;User ID=sa;Password=Sa1;");
-            }
-=======
             
->>>>>>> cbafe668
         }
 
         protected override void OnModelCreating(ModelBuilder modelBuilder)
