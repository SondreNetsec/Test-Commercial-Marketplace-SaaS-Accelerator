--- conflicted
+++ resolved
@@ -149,16 +149,10 @@
 
             else
             {
-<<<<<<< HEAD
                 return context.Subscriptions.Include(s => s.User).Where(s => s.User != null && s.User.EmailAddress == partnerEmailAddress);
             }
         }
-=======
->>>>>>> d10c5f9f
-
-                return context.Subscriptions.Include(s => s.User).Where(s => s.User != null && s.User.EmailAddress == partnerEmailAddress);
-            }
-        }
+
         /// <summary>
         /// Gets the subscriptions by ScheduleId
         /// </summary>
