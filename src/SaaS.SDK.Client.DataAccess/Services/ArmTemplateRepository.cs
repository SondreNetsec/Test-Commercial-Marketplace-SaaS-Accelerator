﻿namespace Microsoft.Marketplace.SaasKit.Client.DataAccess.Services
{
    using System;
    using System.Collections.Generic;
    using System.Linq;
    using Microsoft.Marketplace.SaasKit.Client.DataAccess.Context;
    using Microsoft.Marketplace.SaasKit.Client.DataAccess.Contracts;
    using Microsoft.Marketplace.SaasKit.Client.DataAccess.Entities;

    /// <summary>
    /// Repository to access ARM Templates.
    /// </summary>
    /// <seealso cref="Microsoft.Marketplace.SaasKit.Client.DataAccess.Contracts.IArmTemplateRepository" />
    public class ArmTemplateRepository : IArmTemplateRepository
    {
        /// <summary>
        /// The this.context.
        /// </summary>
        private readonly SaasKitContext context;

        /// <summary>
        /// The disposed.
        /// </summary>
        private bool disposed = false;

        /// <summary>
        /// Initializes a new instance of the <see cref="ArmTemplateRepository"/> class.
        /// </summary>
        /// <param name="context">The this.context.</param>
        public ArmTemplateRepository(SaasKitContext context)
        {
            this.context = context;
        }

        /// <summary>
        /// Gets this instance.
        /// </summary>
        /// <returns> Armtemplates.</returns>
        public IEnumerable<Armtemplates> GetAll()
        {
            return this.context.Armtemplates;
        }

        /// <summary>
        /// Gets the specified identifier.
        /// </summary>
        /// <param name="armTemplateId">The arm template identifier.</param>
        /// <returns>
        /// Armtemplates.
        /// </returns>
        public Armtemplates GetById(Guid armTemplateId)
        {
            return this.context.Armtemplates.Where(s => s.ArmtempalteId == armTemplateId).FirstOrDefault();
        }

        /// <summary>
        /// Adds the specified Offer details.
        /// </summary>
        /// <param name="templateDetails">The template details.</param>
        /// <returns>
        /// Identifier of the newly created template.
        /// </returns>
        public Guid? Save(Armtemplates templateDetails)
        {
            if (templateDetails != null && !string.IsNullOrEmpty(templateDetails.ArmtempalteName))
            {
                var existingTemplate = this.context.Armtemplates.Where(s => s.ArmtempalteName == templateDetails.ArmtempalteName).FirstOrDefault();
                if (existingTemplate != null)
                {
                    existingTemplate.TemplateLocation = templateDetails.TemplateLocation;
<<<<<<< HEAD
                    this.context.Armtemplates.Update(existingTemplate);
                    this.context.SaveChanges();
=======
                    context.Armtemplates.Update(existingTemplate);
                    context.SaveChanges();
                    return existingTemplate.ArmtempalteId;
>>>>>>> 9788db3f
                }
                else
                {
                    this.context.Armtemplates.Add(templateDetails);
                    this.context.SaveChanges();
                    return templateDetails.ArmtempalteId;
                }
            }

            return null;
        }

        /// <summary>
        /// Adds the specified Offer details.
        /// </summary>
        /// <param name="templateParms">The template parms.</param>
        /// <returns> ParmId.</returns>
        public Guid? SaveParameters(ArmtemplateParameters templateParms)
        {
            if (templateParms != null && !string.IsNullOrEmpty(templateParms.Parameter))
            {
                this.context.ArmtemplateParameters.Add(templateParms);
                this.context.SaveChanges();
                return templateParms.ArmtemplateId;
            }

            return null;
        }

        /// <summary>
        /// Removes the specified plan details.
        /// </summary>
        /// <param name="templateDetails">The template details.</param>
        public void Remove(Armtemplates templateDetails)
        {
            var existingTemplate = this.context.Armtemplates.Where(s => s.ArmtempalteId == templateDetails.ArmtempalteId).FirstOrDefault();
            if (existingTemplate != null)
            {
                this.context.Armtemplates.Remove(existingTemplate);
                this.context.SaveChanges();
            }
        }

        /// <summary>
        /// Performs application-defined tasks associated with freeing, releasing, or resetting unmanaged resources.
        /// </summary>
        public void Dispose()
        {
            this.Dispose(true);
            GC.SuppressFinalize(this);
        }

        /// <summary>
        /// Releases unmanaged and - optionally - managed resources.
        /// </summary>
        /// <param name="disposing"><c>true</c> to release both managed and unmanaged resources; <c>false</c> to release only unmanaged resources.</param>
        protected virtual void Dispose(bool disposing)
        {
            if (!this.disposed)
            {
                if (disposing)
                {
                    this.context.Dispose();
                }
            }

            this.disposed = true;
        }
    }
}<|MERGE_RESOLUTION|>--- conflicted
+++ resolved
@@ -68,14 +68,9 @@
                 if (existingTemplate != null)
                 {
                     existingTemplate.TemplateLocation = templateDetails.TemplateLocation;
-<<<<<<< HEAD
                     this.context.Armtemplates.Update(existingTemplate);
                     this.context.SaveChanges();
-=======
-                    context.Armtemplates.Update(existingTemplate);
-                    context.SaveChanges();
                     return existingTemplate.ArmtempalteId;
->>>>>>> 9788db3f
                 }
                 else
                 {
