# Publisher portal

## Introduction

<<<<<<< HEAD
Showcases how to generate metering based transactions, persistence of those transactions and transmission of these transactions to the metering service billing API.
=======
This is a sample web application that demonstrates common interactions between the publisher's SaaS platform and the marketplace APIs. 
>>>>>>> 2dc51e73

## Description

The web application demonstrates how publishers can perform the following actions:

- Generate usage meter events
- Submit usage meter events against subscriptions
- Assign / revoke licenses to / from subscriptions
- Persist and transmit usage meter events

## Source Code

The Project is located in the **SaaS.SDK.PublisherSolution** folder. The project is composed of the following sections:

| Section Name | Description |
| --- | --- |  
| Dependencies | Microsoft AspNet Core OpenID Authentication, EntityFramework and Logging extensions, SaaS.SDK.Client |
| Controllers | ASP.Net Core MVC controllers that are responsible to provide data  / views and handle the data posted back by the user |  
| Models | POCO classes for transferring data between the client and the endpoints |
| Utilities | Constants and classes with utility methods |
| Views | User interface components |<|MERGE_RESOLUTION|>--- conflicted
+++ resolved
@@ -2,11 +2,7 @@
 
 ## Introduction
 
-<<<<<<< HEAD
-Showcases how to generate metering based transactions, persistence of those transactions and transmission of these transactions to the metering service billing API.
-=======
 This is a sample web application that demonstrates common interactions between the publisher's SaaS platform and the marketplace APIs. 
->>>>>>> 2dc51e73
 
 ## Description
 
