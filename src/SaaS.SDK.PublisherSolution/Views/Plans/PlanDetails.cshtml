﻿@using Microsoft.Marketplace.SaaS.SDK.Services.Models
@using Microsoft.Marketplace.SaasKit.Client.DataAccess.Entities;
@model PlansModel
<head>
    <meta charset="utf-8">
    <meta name="viewport" content="width=device-width, initial-scale=1">
    <link href="~/css/jquery-ui/jquery-ui.css" rel="stylesheet" />
    <link href="~/css/jquery-ui/style.css" rel="stylesheet" />
    <script src="~/lib/jquery-ui/jquery-1.12.4.js"></script>
    <script src="~/lib/jquery-ui/jquery-ui.js"></script>
</head>
<body>


    <script>
        $(function () {
            $("#tabs").tabs();
        });
    </script>
    <div class="text-center mt20">
        <div class="card card-header">
            <dl class="row">
                <dt class="col-2 text-right"><b>Offer Name</b></dt>
                <dd class="col-3 text-left">@Model.OfferName</dd>
                <dt class="col-3 text-right"><b>Plan name</b></dt>
                <dd class="col-4 text-left">@Model.DisplayName</dd>
            </dl>
        </div>
        <form method="post" id="frmPlanEvents" asp-action="PlanDetails" asp-controller="Plans">
            <div>
                @Html.HiddenFor(model => model.OfferID)
                @Html.HiddenFor(model => model.PlanGUID)
                @Html.HiddenFor(model => model.Id)
            </div>
            <div id="tabs">
                <ul>
                    <li><a href="#tabs-Parameters">Parameters</a></li>
                    <li><a href="#tabs-Events">Events</a></li>
                </ul>
                <div id="tabs-Parameters">
                    <div id="PlanAttributes">
                        @if (Model.PlanAttributes != null && Model.PlanAttributes.Count() > 0)
                        {
                            <table class="table table-bordered dt-responsive cm-table" id="tblcontainer">
                                <theader>
                                    <tr>
                                        <th>DisplayName</th>
                                        <th>Enable</th>
                                    </tr>
                                </theader>
                                <tbody id="ReplacingTable">
                                    @for (int i = 0; i < Model.PlanAttributes.Count(); i++)
                                    {


                                        <tr id="tr_PlanAttributes_@i" class="@Model.PlanAttributes[i].Type">
                                            <td>
                                                <input id="PlanAttributes[@i].PlanAttributeId" type="hidden" value="@Model.PlanAttributes[i].PlanAttributeId" class="iHidden" name="PlanAttributes[@i].PlanAttributeId" />
                                                <input id="PlanAttributes[@i].OfferAttributeId" type="hidden" value="@Model.PlanAttributes[i].OfferAttributeId" class="iHidden" name="PlanAttributes[@i].OfferAttributeId" />
                                                <input id="PlanAttributes[@i].PlanId" type="hidden" value="@Model.PlanAttributes[i].PlanId" class="iHidden" name="PlanAttributes[@i].PlanId" />
                                                <input id="PlanAttributes[@i].Type" type="hidden" value="@Model.PlanAttributes[i].Type" class="iHidden" name="PlanAttributes[@i].Type" />
                                                @Model.PlanAttributes[i].DisplayName
                                            </td>
                                            <td>
                                                @*<input type="checkbox" id="PlanAttributes[@i].IsEnabled" name="OfferAttributes[@i].IsEnabled" value="@Model.PlanAttributes[i].IsEnabled" />*@
                                                @Html.CheckBoxFor(model => model.PlanAttributes[i].IsEnabled, new { name = "PlanAttributes[@i].IsEnabled", id = string.Format("PlanAttributes_IsEnabled_{0}", @i) })
                                            </td>
                                        </tr>


                                    }
                                </tbody>
                            </table>
                        }
                        <div style="text-align:right;">
                            <p>
                                <input class="cm-button-default mt0" type="button" onclick="savePlanParameters()" value="Save Parameters" />
                            </p>
                        </div>
                    </div>
                </div>
                <div id="tabs-Events">
                    <div id="PlanEvents">
                        @if (Model.PlanEvents != null && Model.PlanEvents.Count() > 0)
                        {
                            <table class="table table-bordered dt-responsive cm-table" id="tblcontainer">
                                <theader>
                                    <tr>
                                        <th>Event Name</th>
                                        <th>Active</th>
                                        <th>Copy To Customer</th>
<<<<<<< HEAD
                                        @*<th>ARM Template</th>*@
=======
>>>>>>> 2e3f5ae0
                                        <th>
                                            Success Event Emails
                                        </th>
                                        <th>
                                            Failure Event Emails
                                        </th>
                                    </tr>
                                </theader>
                                <tbody id="ReplacingTable">
                                    @for (int i = 0; i < Model.PlanEvents.Count(); i++)
                                    {


                                        <tr id="tr_PlanEvents_@i">
                                            <td>
                                                <input id="PlanEvents_Id_@i" type="hidden" value="@Model.PlanEvents[i].Id" class="iHidden" name="PlanEvents[@i].Id" />
                                                <input id="PlanEvents_PlanId_@i" type="hidden" value="@Model.PlanEvents[i].PlanId" class="iHidden" name="PlanEvents[@i].PlanId" />
                                                <input id="PlanEvents_EventId_@i" type="hidden" value="@Model.PlanEvents[i].EventId" class="iHidden" name="PlanEvents[@i].EventId" />
                                                @*<input type="text" style="width:70px;" id="PlanAttributes[@i].DisplayName" name="PlanAttributes[@i].DisplayName" value="@Model.PlanAttributes[i].DisplayName" />*@
                                                @Model.PlanEvents[i].EventName
                                            </td>
                                            <td>
                                                @Html.CheckBoxFor(model => model.PlanEvents[i].Isactive, new { name = "PlanEvents[@i].Isactive", id = string.Format("PlanEvents_Isactive_{0}", @i) })
                                                @*<input type="checkbox" id="PlanEvents_IsEnabled_@i" name="PlanEvents[@i].IsEnabled" value="@Model.PlanEvents[i].IsEnabled" />*@
                                            </td>
                                            <td>
                                                @Html.CheckBoxFor(model => model.PlanEvents[i].CopyToCustomer, new { name = "PlanEvents[@i].CopyToCustomer", id = string.Format("PlanEvents_CopyToCustomer_{0}", @i) })
                                                @*<input type="checkbox" id="PlanEvents_IsEnabled_@i" name="PlanEvents[@i].IsEnabled" value="@Model.PlanEvents[i].IsEnabled" />*@
                                            </td>
<<<<<<< HEAD
                                            @*<td>
                                                @Html.DropDownListFor(model => model.PlanEvents[i].ArmtemplateId, ViewBag.ARMTemplate as IEnumerable<SelectListItem>, new { name = "PlanEvents[@i].ArmtemplateId", id = string.Format("PlanEvents_ArmtemplateId_{0}", @i) })
                                            </td>*@
=======
>>>>>>> 2e3f5ae0
                                            <td><input type="text" style="width:200px;" id="PlanEvents_SuccessStateEmails_@i" name="PlanEvents[@i].SuccessStateEmails" value="@Model.PlanEvents[i].SuccessStateEmails" /></td>
                                            <td><input type="text" style="width:200px;" id="PlanEvents_FailureStateEmails_@i" name="PlanEvents[@i].FailureStateEmails" value="@Model.PlanEvents[i].FailureStateEmails" /></td>
                                        </tr>


                                    }
                                </tbody>
                            </table>
                        }
                        <div style="text-align:right;">
                            <p>
                                <input class="cm-button-default mt0" type="button" onclick="savePlanParameters()" value="Save Events" />
                            </p>
                        </div>
                    </div>
                </div>
            </div>
        </form>
    </div>


</body>
<script>

    $(document).ready(function () {
        /*  Indra
         *  var Isdeploy = $('#DeployToCustomerSubscription').prop('checked');
          $(".Deployment input:checkbox").attr('disabled', 'disabled');
          //$(".Deployment input:checkbox").attr('onclick', "return false");
          if (Isdeploy == false) {
              $(".Deployment").hide();
          }
          else {
              $(".Deployment").show();
          }
  */

    })
    /* Indra
    $('#DeployToCustomerSubscription').on('change', function () {
        if (!this.checked) {
            $(".Deployment").hide();
        }
        else {

            $(".Deployment").show();
        }
    });

   */
    function successconfirmDialog() {
        swal({
            title: "Saved",
            text: "Plan parameters saved successfully.",
            icon: "success",
            timer: 1000
        })
    }
    function errorconfirmDialog() {
        swal({
            title: "Error",
            text: "An error has occured, please check the log.",
            icon: "error",
            timer: 1000
        })
    }
    function savePlanParameters() {
        var formobject = $('#frmPlanEvents').serialize();
        $.ajax({
            url: 'Plans/PlanDetails',
            type: 'POST',
            data: formobject,
            cache: false,
            success: function (result) {
                debugger;
                successconfirmDialog();
                $('#myModal').html(result);
            },
            Error:
                function (result) {
                    errorconfirmDialog();
                    $('#myModal').html(result);
                }
        });
    }

</script><|MERGE_RESOLUTION|>--- conflicted
+++ resolved
@@ -89,10 +89,6 @@
                                         <th>Event Name</th>
                                         <th>Active</th>
                                         <th>Copy To Customer</th>
-<<<<<<< HEAD
-                                        @*<th>ARM Template</th>*@
-=======
->>>>>>> 2e3f5ae0
                                         <th>
                                             Success Event Emails
                                         </th>
@@ -122,12 +118,6 @@
                                                 @Html.CheckBoxFor(model => model.PlanEvents[i].CopyToCustomer, new { name = "PlanEvents[@i].CopyToCustomer", id = string.Format("PlanEvents_CopyToCustomer_{0}", @i) })
                                                 @*<input type="checkbox" id="PlanEvents_IsEnabled_@i" name="PlanEvents[@i].IsEnabled" value="@Model.PlanEvents[i].IsEnabled" />*@
                                             </td>
-<<<<<<< HEAD
-                                            @*<td>
-                                                @Html.DropDownListFor(model => model.PlanEvents[i].ArmtemplateId, ViewBag.ARMTemplate as IEnumerable<SelectListItem>, new { name = "PlanEvents[@i].ArmtemplateId", id = string.Format("PlanEvents_ArmtemplateId_{0}", @i) })
-                                            </td>*@
-=======
->>>>>>> 2e3f5ae0
                                             <td><input type="text" style="width:200px;" id="PlanEvents_SuccessStateEmails_@i" name="PlanEvents[@i].SuccessStateEmails" value="@Model.PlanEvents[i].SuccessStateEmails" /></td>
                                             <td><input type="text" style="width:200px;" id="PlanEvents_FailureStateEmails_@i" name="PlanEvents[@i].FailureStateEmails" value="@Model.PlanEvents[i].FailureStateEmails" /></td>
                                         </tr>
