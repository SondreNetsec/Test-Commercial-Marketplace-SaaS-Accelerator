--- conflicted
+++ resolved
@@ -90,23 +90,7 @@
                 options.DefaultSignInScheme = CookieAuthenticationDefaults.AuthenticationScheme;
                 options.DefaultChallengeScheme = CookieAuthenticationDefaults.AuthenticationScheme;
             })
-           .AddOpenIdConnect(options =>
-           {
-               options.Authority = $"{config.AdAuthenticationEndPoint}/common";
-               options.ClientId = config.ClientId;
-               options.ResponseType = OpenIdConnectResponseType.IdToken;
-               options.CallbackPath = "/Home/Index";
-               options.SignedOutRedirectUri = config.SignedOutRedirectUri;
-               options.TokenValidationParameters.NameClaimType = "name";
-               options.TokenValidationParameters.ValidateIssuer = false;
-           })
-           .AddCookie();
 
-<<<<<<< HEAD
-            var creds = new ClientSecretCredential(config.TenantId.ToString(), config.ClientId.ToString(), config.ClientSecret);
-            services.AddSingleton<IFulfillmentApiService>(new FulfillmentApiService(new MarketplaceSaaSClient(creds), config, new FulfillmentApiClientLogger()));
-            services.AddSingleton<IMeteredBillingApiService>( new MeteredBillingApiService(new MarketplaceMeteringClient(creds), config, new MeteringApiClientLogger()));
-=======
    .AddOpenIdConnect(options =>
    {
        options.Authority = $"{config.AdAuthenticationEndPoint}/common";
@@ -119,9 +103,9 @@
    })
    .AddCookie();
 
-            services.AddSingleton<IFulfillmentApiClient>(new FulfillmentApiClient(config, new FulfillmentApiClientLogger()));
-            services.AddSingleton<IMeteredBillingApiClient>(new MeteredBillingApiClient(config, new MeteringApiClientLogger()));
->>>>>>> b2d484e3
+            var creds = new ClientSecretCredential(config.TenantId.ToString(), config.ClientId.ToString(), config.ClientSecret);
+            services.AddSingleton<IFulfillmentApiService>(new FulfillmentApiService(new MarketplaceSaaSClient(creds), config, new FulfillmentApiClientLogger()));
+            services.AddSingleton<IMeteredBillingApiService>( new MeteredBillingApiService(new MarketplaceMeteringClient(creds), config, new MeteringApiClientLogger()));
             services.AddSingleton<SaaSApiClientConfiguration>(config);
             services.AddSingleton<KnownUsersModel>(knownUsers);
             services.AddDbContext<SaasKitContext>(options =>
