namespace Microsoft.Marketplace.Saas.Web
{
    using Microsoft.AspNetCore.Authentication.Cookies;
    using Microsoft.AspNetCore.Authentication.OpenIdConnect;
    using Microsoft.AspNetCore.Builder;
    using Microsoft.AspNetCore.Hosting;
    using Microsoft.AspNetCore.Http;
    using Microsoft.AspNetCore.Mvc;
    using Microsoft.EntityFrameworkCore;
    using Microsoft.Extensions.Configuration;
    using Microsoft.Extensions.DependencyInjection;
    using Microsoft.Extensions.Hosting;
    using Microsoft.IdentityModel.Protocols.OpenIdConnect;
    using Microsoft.Marketplace.Saas.Web.Utlities;
    using Microsoft.Marketplace.SaasKit.Client.DataAccess.Context;
    using Microsoft.Marketplace.SaasKit.Client.DataAccess.Contracts;
    using Microsoft.Marketplace.SaasKit.Client.DataAccess.Services;
    using Microsoft.Marketplace.SaasKit.Configurations;
    using Microsoft.Marketplace.SaasKit.Contracts;
    using Microsoft.Marketplace.SaasKit.Services;
    using Microsoft.Marketplace.SaaS.SDK.PublisherSolution.Utilities;

    /// <summary>
    /// Startup
    /// </summary>
    public class Startup
    {
        /// <summary>
        /// Initializes a new instance of the <see cref="Startup"/> class.
        /// </summary>
        /// <param name="configuration">The configuration.</param>
        public Startup(IConfiguration configuration)
        {
            Configuration = configuration;
        }

        /// <summary>
        /// Gets the configuration.
        /// </summary>
        /// <value>
        /// The configuration.
        /// </value>
        public IConfiguration Configuration { get; }

        // This method gets called by the runtime. Use this method to add services to the container.
        /// <summary>
        /// Configures the services.
        /// </summary>
        /// <param name="services">The services.</param>
        public void ConfigureServices(IServiceCollection services)
        {
            services.Configure<CookiePolicyOptions>(options =>
            {
                // This lambda determines whether user consent for non-essential cookies is needed for a given request.
                options.CheckConsentNeeded = context => true;
                options.MinimumSameSitePolicy = SameSiteMode.None;
            });

            var config = new SaaSApiClientConfiguration()
            {
                AdAuthenticationEndPoint = this.Configuration["SaaSApiConfiguration:AdAuthenticationEndPoint"],
                ClientId = this.Configuration["SaaSApiConfiguration:ClientId"],
                ClientSecret = this.Configuration["SaaSApiConfiguration:ClientSecret"],
                FulFillmentAPIBaseURL = this.Configuration["SaaSApiConfiguration:FulFillmentAPIBaseURL"],
                FulFillmentAPIVersion = this.Configuration["SaaSApiConfiguration:FulFillmentAPIVersion"],
                GrantType = this.Configuration["SaaSApiConfiguration:GrantType"],
                Resource = this.Configuration["SaaSApiConfiguration:Resource"],
                SaaSAppUrl = this.Configuration["SaaSApiConfiguration:SaaSAppUrl"],
                SignedOutRedirectUri = this.Configuration["SaaSApiConfiguration:SignedOutRedirectUri"],
                TenantId = this.Configuration["SaaSApiConfiguration:TenantId"]
            };

            services.AddAuthentication(options =>
            {
                options.DefaultAuthenticateScheme = OpenIdConnectDefaults.AuthenticationScheme;
                options.DefaultSignInScheme = CookieAuthenticationDefaults.AuthenticationScheme;
                options.DefaultChallengeScheme = CookieAuthenticationDefaults.AuthenticationScheme;
            })
            ///OPEN ID Authentication
   .AddOpenIdConnect(options =>
   {
       options.Authority = $"{config.AdAuthenticationEndPoint}/common";
       options.ClientId = config.ClientId;
       options.ResponseType = OpenIdConnectResponseType.IdToken;
       options.CallbackPath = "/Home/Index";
       options.SignedOutRedirectUri = config.SignedOutRedirectUri;
       options.TokenValidationParameters.NameClaimType = "name";
       options.TokenValidationParameters.ValidateIssuer = false;
   })
   .AddCookie();

            services.AddSingleton<IFulfillmentApiClient>(new FulfillmentApiClient(config, new FulfillmentApiClientLogger()));
            services.AddSingleton<IMeteredBillingApiClient>(new MeteredBillingApiClient(config, new MeteringApiClientLogger()));
            services.AddSingleton<SaaSApiClientConfiguration>(config);

            services.AddDbContext<SaasKitContext>(options =>
               options.UseSqlServer(Configuration.GetConnectionString("DefaultConnection")));

            InitializeRepositoryServices(services);

            services.AddMvc().SetCompatibilityVersion(CompatibilityVersion.Version_3_0);
            services.AddMvc(option => option.EnableEndpointRouting = false);

            // Add our Config object so it can be injected

            services.AddControllersWithViews();
        }

        /// <summary>
        /// Initializes the repository services.
        /// </summary>
        /// <param name="services">The services.</param>
        private static void InitializeRepositoryServices(IServiceCollection services)
        {
            services.AddScoped<ISubscriptionsRepository, SubscriptionsRepository>();
            services.AddScoped<IPlansRepository, PlansRepository>();
            services.AddScoped<IUsersRepository, UsersRepository>();
            services.AddScoped<ISubscriptionLogRepository, SubscriptionLogRepository>();
            services.AddScoped<IApplicationConfigRepository, ApplicationConfigRepository>();
            services.AddScoped<IApplicationLogRepository, ApplicationLogRepository>();
            services.AddScoped<ISubscriptionUsageLogsRepository, SubscriptionUsageLogsRepository>();
            services.AddScoped<IMeteredDimensionsRepository, MeteredDimensionsRepository>();
            services.AddScoped<ISubscriptionLicensesRepository, SubscriptionLicensesRepository>();
            services.AddScoped<IKnownUsersRepository, KnownUsersRepository>();
<<<<<<< HEAD
            services.AddScoped<IOffersRepository, OffersRepository>();
            services.AddScoped<IArmTemplateRepository, ArmTemplateRepository>();
            services.AddScoped<IValueTypesRepository, ValueTypesRepository>();
            services.AddScoped<IOfferAttributesRepository, OfferAttributesRepository>();
=======
            services.AddScoped<IEmailTemplateRepository, EmailTemplateRepository>();
>>>>>>> 85ca7fe1
            services.AddScoped<KnownUser>();
        }

        // This method gets called by the runtime. Use this method to configure the HTTP request pipeline.
        /// <summary>
        /// Configures the specified application.
        /// </summary>
        /// <param name="app">The application.</param>
        /// <param name="env">The env.</param>
        public void Configure(IApplicationBuilder app, IWebHostEnvironment env)
        {
            if (env.IsDevelopment())
            {
                app.UseExceptionHandler("/Home/Error");
            }
            else
            {
                app.UseExceptionHandler("/Home/Error");
                app.UseHsts();
            }

            app.UseHttpsRedirection();
            app.UseStaticFiles();
            app.UseCookiePolicy();
            app.UseAuthentication();
            app.UseMvc(routes =>
            {
                routes.MapRoute(
                    name: "default",
                    template: "{controller=Home}/{action=Index}/{id?}");
            });
        }
    }
}<|MERGE_RESOLUTION|>--- conflicted
+++ resolved
@@ -122,14 +122,11 @@
             services.AddScoped<IMeteredDimensionsRepository, MeteredDimensionsRepository>();
             services.AddScoped<ISubscriptionLicensesRepository, SubscriptionLicensesRepository>();
             services.AddScoped<IKnownUsersRepository, KnownUsersRepository>();
-<<<<<<< HEAD
             services.AddScoped<IOffersRepository, OffersRepository>();
             services.AddScoped<IArmTemplateRepository, ArmTemplateRepository>();
             services.AddScoped<IValueTypesRepository, ValueTypesRepository>();
             services.AddScoped<IOfferAttributesRepository, OfferAttributesRepository>();
-=======
             services.AddScoped<IEmailTemplateRepository, EmailTemplateRepository>();
->>>>>>> 85ca7fe1
             services.AddScoped<KnownUser>();
         }
 
