--- conflicted
+++ resolved
@@ -158,12 +158,14 @@
             this.logger.LogInformation("Home Controller / Subscriptions ");
             try
             {
-<<<<<<< HEAD
                 if (Convert.ToBoolean(applicationConfigRepository.GetValuefromApplicationConfig(MainMenuStatusEnum.IsLicenseManagementEnabled.ToString())) == true)
                 {
                     this.TempData["ShowLicensesMenu"] = true;
-=======
-                this.TempData["ShowWelcomeScreen"] = "True";
+                }
+                SubscriptionViewModel subscriptionDetail = new SubscriptionViewModel();
+                if (User.Identity.IsAuthenticated)
+                {
+                    this.TempData["ShowWelcomeScreen"] = "True";
 
                 List<SubscriptionResultExtension> allSubscriptions = new List<SubscriptionResultExtension>();
                 var allSubscriptionDetails = subscriptionRepo.Get().ToList();
@@ -176,24 +178,8 @@
                     subscriptionDetail.IsAutomaticProvisioningSupported = Convert.ToBoolean(applicationConfigRepository.GetValuefromApplicationConfig("IsAutomaticProvisioningSupported"));
                     if (subscritpionDetail != null && subscritpionDetail.SubscribeId > 0)
                         allSubscriptions.Add(subscritpionDetail);
->>>>>>> bda7c0e6
-                }
-                SubscriptionViewModel subscriptionDetail = new SubscriptionViewModel();
-                if (User.Identity.IsAuthenticated)
-                {
-                    this.TempData["ShowWelcomeScreen"] = "True";
-
-                    List<SubscriptionResult> allSubscriptions = new List<SubscriptionResult>();
-                    var allSubscriptionDetails = subscriptionRepo.Get().ToList();
-                    var allPlans = planRepository.Get().ToList();
-                    foreach (var subscription in allSubscriptionDetails)
-                    {
-                        SubscriptionResult subscritpionDetail = PrepareSubscriptionResponse(subscription, allPlans);
-                        subscriptionDetail.IsAutomaticProvisioningSupported = Convert.ToBoolean(applicationConfigRepository.GetValuefromApplicationConfig("IsAutomaticProvisioningSupported"));
-                        if (subscritpionDetail != null && subscritpionDetail.SubscribeId > 0)
-                            allSubscriptions.Add(subscritpionDetail);
-                    }
-                    subscriptionDetail.Subscriptions = allSubscriptions;
+                }
+                subscriptionDetail.Subscriptions = allSubscriptions;
 
                     if (this.TempData["ErrorMsg"] != null)
                     {
@@ -403,12 +389,7 @@
                     var oldValue = this.subscriptionService.GetPartnerSubscriptions(CurrentUserEmailAddress, subscriptionId).FirstOrDefault();
 
                     var serializedParent = JsonConvert.SerializeObject(subscriptionData);
-<<<<<<< HEAD
-                    subscriptionDetail = JsonConvert.DeserializeObject<SubscriptionResult>(serializedParent);
-                    this.logger.LogInformation("serializedParent :{0}", serializedParent);
-=======
                     subscriptionDetail = JsonConvert.DeserializeObject<SubscriptionResultExtension>(serializedParent);
->>>>>>> bda7c0e6
                     //subscriptionDetail = (SubscriptionResult)subscriptionData;
                     subscriptionDetail.ShowWelcomeScreen = false;
                     subscriptionDetail.SaasSubscriptionStatus = SubscriptionStatusEnum.Subscribed;
@@ -432,31 +413,16 @@
                 bool isSuccess = false;
                 if (subscriptionId != default)
                 {
-<<<<<<< HEAD
                     SubscriptionResult subscriptionDetail = new SubscriptionResult();
                     this.logger.LogInformation("GetPartnerSubscription");
                     var oldValue = this.webSubscriptionService.GetSubscriptionsByScheduleId(subscriptionId);
                     this.logger.LogInformation("GetUserIdFromEmailAddress");
                     var currentUserId = userService.GetUserIdFromEmailAddress(this.CurrentUserEmailAddress);
 
-                    if (operation == "Activate")
-=======
+                if (operation == "Activate")
+                {
                     var response = this.fulfillApiClient.ActivateSubscriptionAsync(subscriptionId, planId).ConfigureAwait(false).GetAwaiter().GetResult();
                     this.webSubscriptionService.UpdateStateOfSubscription(subscriptionId, SubscriptionStatusEnum.Subscribed, true);
-
-                    isSuccess = true;
-                    subscriptionDetail = this.webSubscriptionService.GetSubscriptionsByScheduleId(subscriptionId);
-                    subscriptionDetail.PlanList = this.webSubscriptionService.GetAllSubscriptionPlans();
-                    var subscriptionData = this.fulfillApiClient.GetSubscriptionByIdAsync(subscriptionId).ConfigureAwait(false).GetAwaiter().GetResult();
-                    bool checkIsActive = emailTemplateRepository.GetIsActive(subscriptionDetail.SaasSubscriptionStatus.ToString()).HasValue ? emailTemplateRepository.GetIsActive(subscriptionDetail.SaasSubscriptionStatus.ToString()).Value : false;
-                    if (Convert.ToBoolean(applicationConfigRepository.GetValuefromApplicationConfig(EmailTriggerConfigurationConstants.ISEMAILENABLEDFORSUBSCRIPTIONACTIVATION)) == true)
->>>>>>> bda7c0e6
-                    {
-                        this.logger.LogInformation("operation == Activate");
-                        this.logger.LogInformation("ActivateSubscriptionAsync: SubscriptionId: {0} : Number of providers : {1}", subscriptionId, NumberofProviders);
-
-                        var response = this.fulfillApiClient.ActivateSubscriptionAsync(subscriptionId, planId).ConfigureAwait(false).GetAwaiter().GetResult();
-                        this.webSubscriptionService.UpdateStateOfSubscription(subscriptionId, SubscriptionStatusEnum.Subscribed, true);
 
                         isSuccess = true;
                         this.logger.LogInformation("GetPartnerSubscription");
