--- conflicted
+++ resolved
@@ -616,13 +616,8 @@
             }
             catch (Exception ex)
             {
-<<<<<<< HEAD
-                this.logger.LogInformation("Message:{0} :: {1}   ", ex.Message, ex.InnerException);
-                return View("Error", ex);
-=======
                 this.logger.LogInformation("Message:{0} :: {1}", ex.Message, ex.InnerException);
                 return View("Error");
->>>>>>> cbafe668
             }
         }
 
@@ -634,7 +629,6 @@
             }
             catch (Exception ex)
             {
-<<<<<<< HEAD
                 return View("Error", ex);
             }
         }
@@ -660,10 +654,6 @@
             {
                 this.logger.LogInformation("Home Controller / ActivatedMessage Exception: {0}", ex);
                 return View("Error", ex);
-=======
-                this.logger.LogInformation("Message:{0} :: {1}", ex.Message, ex.InnerException);
-                return View("Error");
->>>>>>> cbafe668
             }
         }
 
