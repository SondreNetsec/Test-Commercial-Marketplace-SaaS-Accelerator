--- conflicted
+++ resolved
@@ -38,30 +38,22 @@
 
         private readonly IArmTemplateRepository armTemplateRepository;
 
-<<<<<<< HEAD
+        private readonly IAzureBlobFileClient azureBlobFileClient;
         private ArmTemplateService armTemplateService;
 
         private readonly IArmTemplateParametersRepository armTemplateParametersRepository;
 
-        public TemplateController(IUsersRepository usersRepository, IApplicationConfigRepository applicationConfigRepository, IKnownUsersRepository knownUsersRepository, IUsersRepository userRepository, IArmTemplateRepository armTemplateRepository, IArmTemplateParametersRepository armTemplateParametersRepository)
-=======
-        private readonly IAzureBlobFileClient azureBlobFileClient;
-
-        public TemplateController(IUsersRepository usersRepository, IApplicationConfigRepository applicationConfigRepository, IKnownUsersRepository knownUsersRepository, IUsersRepository userRepository, IArmTemplateRepository armTemplateRepository, IAzureBlobFileClient azureBlobFileClient)
->>>>>>> 9f00cfea
+        public TemplateController(IUsersRepository usersRepository, IApplicationConfigRepository applicationConfigRepository, IKnownUsersRepository knownUsersRepository, IUsersRepository userRepository, IArmTemplateRepository armTemplateRepository, IArmTemplateParametersRepository armTemplateParametersRepository, IAzureBlobFileClient azureBlobFileClient)
         {
             this.usersRepository = usersRepository;
-            this.applicationConfigRepository = applicationConfigRepository;
+            this.applicationConfigRepository = applicationConfigRepository
             this.knownUsersRepository = knownUsersRepository;
             this.userRepository = userRepository;
             this.userService = new UserService(this.userRepository);
             this.armTemplateRepository = armTemplateRepository;
-<<<<<<< HEAD
             this.armTemplateService = new ArmTemplateService(this.armTemplateRepository);
             this.armTemplateParametersRepository = armTemplateParametersRepository;
-=======
             this.azureBlobFileClient = azureBlobFileClient;
->>>>>>> 9f00cfea
         }
 
         public IActionResult Index()
