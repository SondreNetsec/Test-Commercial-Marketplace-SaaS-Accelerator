--- conflicted
+++ resolved
@@ -234,26 +234,6 @@
                 }
             }
 
-<<<<<<< HEAD
-            ///Prasad
-            //if (subscription.ARMTemplateParameters != null && subscription.ARMTemplateParameters.Count > 0)
-            //{
-            //    arminputlist = subscription.ARMTemplateParameters.Where(s => s.ParameterType.ToLower() == "input").ToList();
-            //    if (arminputlist.Count > 0)
-            //    {
-            //        context.Put("arminputparms", arminputlist);
-            //    }
-            //}
-
-            //if (subscription.ARMTemplateParameters != null && subscription.ARMTemplateParameters.Count > 0)
-            //{
-            //    armoutputlist = subscription.ARMTemplateParameters.Where(s => s.ParameterType.ToLower() == "output").ToList();
-            //    if (armoutputlist.Count > 0)
-            //    {
-            //        context.Put("armoutputparms", armoutputlist);
-            //    }
-            //}
-=======
             /*  Indra
              *  if (subscription.ARMTemplateParameters != null && subscription.ARMTemplateParameters.Count > 0)
                  {
@@ -272,7 +252,6 @@
                          context.Put("armoutputparms", armoutputlist);
                      }
                  }
->>>>>>> 2e3f5ae0
 
          */
             StringWriter writer = new StringWriter();
