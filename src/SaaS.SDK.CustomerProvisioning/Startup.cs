// Copyright (c) Microsoft Corporation. All rights reserved.
// Licensed under the MIT License. See LICENSE file in the project root for license information.
namespace Microsoft.Marketplace.SaasKit.Client
{
    using Microsoft.AspNetCore.Authentication.Cookies;
    using Microsoft.AspNetCore.Authentication.OpenIdConnect;
    using Microsoft.AspNetCore.Builder;
    using Microsoft.AspNetCore.Hosting;
    using Microsoft.AspNetCore.Http;
    using Microsoft.AspNetCore.Mvc;
    using Microsoft.EntityFrameworkCore;
    using Microsoft.Extensions.Configuration;
    using Microsoft.Extensions.DependencyInjection;
    using Microsoft.Extensions.Hosting;
    using Microsoft.Extensions.Logging;
    using Microsoft.IdentityModel.Protocols.OpenIdConnect;
    using Microsoft.Marketplace.SaaS.SDK.Services.Contracts;
    using Microsoft.Marketplace.SaaS.SDK.Services.Services;
    using Microsoft.Marketplace.SaaS.SDK.Services.Utilities;
    using Microsoft.Marketplace.SaasKit.Client.DataAccess.Context;
    using Microsoft.Marketplace.SaasKit.Client.DataAccess.Contracts;
    using Microsoft.Marketplace.SaasKit.Client.DataAccess.Services;
    using Microsoft.Marketplace.SaaS.SDK.Services.Configurations;
    using Microsoft.Marketplace.SaaS.SDK.Services.WebHook;
    using global::Azure.Identity;
    using Microsoft.Marketplace.SaaS;

    /// <summary>
    /// Defines the <see cref="Startup" />.
    /// </summary>
    public class Startup
    {
        /// <summary>
        /// Initializes a new instance of the <see cref="Startup"/> class.
        /// </summary>
        /// <param name="configuration">The configuration<see cref="IConfiguration"/>.</param>
        public Startup(IConfiguration configuration)
        {
            this.Configuration = configuration;
        }

        /// <summary>
        /// Gets the Configuration.
        /// </summary>
        public IConfiguration Configuration { get; }

        /// <summary>
        /// The ConfigureServices.
        /// </summary>
        /// <param name="services">The services<see cref="IServiceCollection"/>.</param>
        public void ConfigureServices(IServiceCollection services)
        {
            var loggerFactory = LoggerFactory.Create(builder =>
            {
                builder
                    .AddConsole();
            });

            services.Configure<CookiePolicyOptions>(options =>
            {
                // This lambda determines whether user consent for non-essential cookies is needed for a given request.
                options.CheckConsentNeeded = context => true;
                options.MinimumSameSitePolicy = SameSiteMode.None;
            });

            var config = new SaaSApiClientConfiguration()
            {
                AdAuthenticationEndPoint = this.Configuration["SaaSApiConfiguration:AdAuthenticationEndPoint"],
                ClientId = this.Configuration["SaaSApiConfiguration:ClientId"],
                ClientSecret = this.Configuration["SaaSApiConfiguration:ClientSecret"],
                MTClientId = this.Configuration["SaaSApiConfiguration:MTClientId"],                
                FulFillmentAPIBaseURL = this.Configuration["SaaSApiConfiguration:FulFillmentAPIBaseURL"],
                FulFillmentAPIVersion = this.Configuration["SaaSApiConfiguration:FulFillmentAPIVersion"],
                GrantType = this.Configuration["SaaSApiConfiguration:GrantType"],
                Resource = this.Configuration["SaaSApiConfiguration:Resource"],
                SaaSAppUrl = this.Configuration["SaaSApiConfiguration:SaaSAppUrl"],
                SignedOutRedirectUri = this.Configuration["SaaSApiConfiguration:SignedOutRedirectUri"],
                TenantId = this.Configuration["SaaSApiConfiguration:TenantId"],
            };

            services.AddAuthentication(options =>
            {
                options.DefaultAuthenticateScheme = OpenIdConnectDefaults.AuthenticationScheme;
                options.DefaultSignInScheme = CookieAuthenticationDefaults.AuthenticationScheme;
                options.DefaultChallengeScheme = CookieAuthenticationDefaults.AuthenticationScheme;
            })
<<<<<<< HEAD
           .AddOpenIdConnect(options =>
           {
               options.Authority = $"{config.AdAuthenticationEndPoint}/common";
               options.ClientId = config.ClientId;
               options.ResponseType = OpenIdConnectResponseType.IdToken;
               options.CallbackPath = "/Home/Index";
               options.SignedOutRedirectUri = config.SignedOutRedirectUri;
               options.TokenValidationParameters.NameClaimType = "name";
               options.TokenValidationParameters.ValidateIssuer = false;
           })
           .AddCookie();
=======
   .AddOpenIdConnect(options =>
   {
       options.Authority = $"{config.AdAuthenticationEndPoint}/common";
       options.ClientId = config.MTClientId;
       options.ResponseType = OpenIdConnectResponseType.IdToken;
       options.CallbackPath = "/Home/Index";
       options.SignedOutRedirectUri = config.SignedOutRedirectUri;
       options.TokenValidationParameters.NameClaimType = "name";
       options.TokenValidationParameters.ValidateIssuer = false;
   })
   .AddCookie();
>>>>>>> ddaf5e59

            var creds = new ClientSecretCredential(config.TenantId.ToString(), config.ClientId.ToString(), config.ClientSecret);
            services.AddSingleton<IFulfillmentApiService>(new FulfillmentApiService(new MarketplaceSaaSClient(creds), config, new FulfillmentApiClientLogger()));
            services.AddSingleton<SaaSApiClientConfiguration>(config);
            services.AddDbContext<SaasKitContext>(options =>
               options.UseSqlServer(this.Configuration.GetConnectionString("DefaultConnection")));

            InitializeRepositoryServices(services);

            services.AddMvc().SetCompatibilityVersion(CompatibilityVersion.Version_3_0);
            services.AddMvc(option => option.EnableEndpointRouting = false);
        }

        /// <summary>
        /// The Configure.
        /// </summary>
        /// <param name="app">The app<see cref="IApplicationBuilder" />.</param>
        /// <param name="env">The env<see cref="IWebHostEnvironment" />.</param>
        /// <param name="loggerFactory">The loggerFactory<see cref="ILoggerFactory" />.</param>
        public void Configure(IApplicationBuilder app, IWebHostEnvironment env, ILoggerFactory loggerFactory)
        {
            if (env.IsDevelopment())
            {
                app.UseDeveloperExceptionPage();
            }
            else
            {
                app.UseExceptionHandler("/Home/Error");
                app.UseHsts();
            }

            app.UseHttpsRedirection();
            app.UseStaticFiles();
            app.UseCookiePolicy();
            app.UseAuthentication();
            app.UseMvc(routes =>
            {
                routes.MapRoute(
                    name: "default",
                    template: "{controller=Home}/{action=Index}/{id?}");
            });
        }

        private static void InitializeRepositoryServices(IServiceCollection services)
        {
            services.AddScoped<ISubscriptionsRepository, SubscriptionsRepository>();
            services.AddScoped<IPlansRepository, PlansRepository>();
            services.AddScoped<IUsersRepository, UsersRepository>();
            services.AddScoped<ISubscriptionLogRepository, SubscriptionLogRepository>();
            services.AddScoped<IApplicationLogRepository, ApplicationLogRepository>();
            services.AddScoped<IWebhookProcessor, WebhookProcessor>();
            services.AddScoped<IWebhookHandler, WebHookHandler>();
            services.AddScoped<IApplicationConfigRepository, ApplicationConfigRepository>();
            services.AddScoped<IEmailTemplateRepository, EmailTemplateRepository>();
            services.AddScoped<IOffersRepository, OffersRepository>();
            services.AddScoped<IOfferAttributesRepository, OfferAttributesRepository>();
            services.AddScoped<IPlanEventsMappingRepository, PlanEventsMappingRepository>();
            services.AddScoped<IEventsRepository, EventsRepository>();
            services.AddScoped<IEmailService, SMTPEmailService>();
        }
    }
}<|MERGE_RESOLUTION|>--- conflicted
+++ resolved
@@ -84,19 +84,6 @@
                 options.DefaultSignInScheme = CookieAuthenticationDefaults.AuthenticationScheme;
                 options.DefaultChallengeScheme = CookieAuthenticationDefaults.AuthenticationScheme;
             })
-<<<<<<< HEAD
-           .AddOpenIdConnect(options =>
-           {
-               options.Authority = $"{config.AdAuthenticationEndPoint}/common";
-               options.ClientId = config.ClientId;
-               options.ResponseType = OpenIdConnectResponseType.IdToken;
-               options.CallbackPath = "/Home/Index";
-               options.SignedOutRedirectUri = config.SignedOutRedirectUri;
-               options.TokenValidationParameters.NameClaimType = "name";
-               options.TokenValidationParameters.ValidateIssuer = false;
-           })
-           .AddCookie();
-=======
    .AddOpenIdConnect(options =>
    {
        options.Authority = $"{config.AdAuthenticationEndPoint}/common";
@@ -108,7 +95,6 @@
        options.TokenValidationParameters.ValidateIssuer = false;
    })
    .AddCookie();
->>>>>>> ddaf5e59
 
             var creds = new ClientSecretCredential(config.TenantId.ToString(), config.ClientId.ToString(), config.ClientSecret);
             services.AddSingleton<IFulfillmentApiService>(new FulfillmentApiService(new MarketplaceSaaSClient(creds), config, new FulfillmentApiClientLogger()));
