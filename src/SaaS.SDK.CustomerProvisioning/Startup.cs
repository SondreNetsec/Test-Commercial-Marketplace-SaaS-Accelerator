--- conflicted
+++ resolved
@@ -80,16 +80,6 @@
             {
                 AzureWebJobsStorage = this.Configuration["AzureWebJobsStorage"],
             };
-<<<<<<< HEAD
-            var keyVaultConfig = new KeyVaultConfig()
-            {
-                ClientID = this.Configuration["KeyVaultConfig:ClientID"],
-                ClientSecret = this.Configuration["KeyVaultConfig:ClientSecret"],
-                TenantID = this.Configuration["KeyVaultConfig:TenantID"],
-                KeyVaultUrl = this.Configuration["KeyVaultConfig:KeyVaultUrl"],
-            };
-=======
->>>>>>> 2e3f5ae0
 
             services.AddAuthentication(options =>
             {
@@ -112,11 +102,6 @@
             services.AddSingleton<IFulfillmentApiClient>(new FulfillmentApiClient(config, new FulfillmentApiClientLogger()));
             services.AddSingleton<SaaSApiClientConfiguration>(config);
             services.AddSingleton<CloudStorageConfigs>(cloudConfig);
-<<<<<<< HEAD
-            services.AddSingleton<IVaultService>(new AzureKeyVaultClient(keyVaultConfig, loggerFactory.CreateLogger<AzureKeyVaultClient>()));
-            services.AddSingleton<KeyVaultConfig>(keyVaultConfig);
-=======
->>>>>>> 2e3f5ae0
             services.AddDbContext<SaasKitContext>(options =>
                options.UseSqlServer(this.Configuration.GetConnectionString("DefaultConnection")));
 
