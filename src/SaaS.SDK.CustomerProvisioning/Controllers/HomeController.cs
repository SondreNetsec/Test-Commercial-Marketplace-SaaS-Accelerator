﻿namespace Microsoft.Marketplace.SaasKit.Client.Controllers
{
    using Microsoft.AspNetCore.Authentication;
    using Microsoft.AspNetCore.Authentication.OpenIdConnect;
    using Microsoft.AspNetCore.Diagnostics;
    using Microsoft.AspNetCore.Mvc;
    using Microsoft.Extensions.Logging;
    using Microsoft.Marketplace.SaasKit.Client.DataAccess.Contracts;
    using Microsoft.Marketplace.SaasKit.Client.DataAccess.Entities;
    using Microsoft.Marketplace.SaasKit.Client.Helpers;
    using Microsoft.Marketplace.SaasKit.Client.Models;
    using Microsoft.Marketplace.SaasKit.Client.Services;
    using Microsoft.Marketplace.SaasKit.Contracts;
    using Microsoft.Marketplace.SaasKit.Models;
    using Newtonsoft.Json;
    using System;
    using System.Collections.Generic;
    using System.Linq;
    using System.Threading.Tasks;
    using SaasKitModels = Microsoft.Marketplace.SaasKit.Models;

    /// <summary>Home Controller</summary>
    /// <seealso cref="Microsoft.Marketplace.SaasKit.Web.Controllers.BaseController"/>
    public class HomeController : BaseController
    {
        /// <summary>
        /// Defines the  API Client
        /// </summary>
        private readonly IFulfillmentApiClient apiClient;

        /// <summary>
        /// The subscription repository
        /// </summary>
        private readonly ISubscriptionsRepository subscriptionRepository;

        /// <summary>
        /// The subscription logs repository
        /// </summary>
        private readonly ISubscriptionLogRepository subscriptionLogRepository;

        /// <summary>
        /// The application log repository
        /// </summary>
        private readonly IApplicationLogRepository applicationLogRepository;

        /// <summary>
        /// The plan repository
        /// </summary>
        private readonly IPlansRepository planRepository;

        /// <summary>
        /// The user repository
        /// </summary>
        private readonly IUsersRepository userRepository;

        private readonly ILogger<HomeController> logger;
        /// <summary>
        /// The subscription service
        /// </summary>
        private SubscriptionService subscriptionService = null;

        /// <summary>
        /// The application log service
        /// </summary>
        private ApplicationLogService applicationLogService = null;

        /// <summary>
        /// The user service
        /// </summary>
        private UserService userService;

        private readonly IApplicationConfigRepository applicationConfigRepository;

        private readonly IEmailTemplateRepository emailTemplateRepository;


        /// <summary>
        /// Initializes a new instance of the <see cref="HomeController" /> class.
        /// </summary>
        /// <param name="apiClient">The API Client<see cref="IFulfilmentApiClient" /></param>
        /// <param name="subscriptionRepo">The subscription repository.</param>
        /// <param name="planRepository">The plan repository.</param>
        /// <param name="userRepository">The user repository.</param>
        /// <param name="applicationLogRepository">The application log repository.</param>
        /// <param name="subscriptionLogsRepo">The subscription logs repository.</param>
        public HomeController(ILogger<HomeController> logger, IFulfillmentApiClient apiClient, ISubscriptionsRepository subscriptionRepo, IPlansRepository planRepository, IUsersRepository userRepository, IApplicationLogRepository applicationLogRepository, ISubscriptionLogRepository subscriptionLogsRepo, IApplicationConfigRepository applicationConfigRepository, IEmailTemplateRepository emailTemplateRepository)
        {
            this.apiClient = apiClient;
            this.subscriptionRepository = subscriptionRepo;
            this.subscriptionLogRepository = subscriptionLogsRepo;
            this.applicationLogRepository = applicationLogRepository;
            this.planRepository = planRepository;
            this.userRepository = userRepository;
            this.userService = new UserService(this.userRepository);
            this.subscriptionService = new SubscriptionService(this.subscriptionRepository, this.planRepository);
            this.applicationLogService = new ApplicationLogService(this.applicationLogRepository);
            this.applicationConfigRepository = applicationConfigRepository;
            this.emailTemplateRepository = emailTemplateRepository;

            this.logger = logger;
        }

        #region View Action Methods

        /// <summary>
        /// Get All Subscription List for Current Logged in User
        /// </summary>
        /// <param name="token">The MS Token<see cref="string" /></param>
        /// <returns>
        /// The <see cref="IActionResult" />
        /// </returns>
        public IActionResult Index(string token = null)
        {
            try
            {
                this.logger.LogInformation($"Landing page with token {token}");
                SubscriptionResult subscriptionDetail = new SaasKitModels.SubscriptionResult();

                if (User.Identity.IsAuthenticated)
                {
<<<<<<< HEAD
                    if (Convert.ToBoolean(applicationConfigRepository.GetValuefromApplicationConfig(MainMenuStatusEnum.IsLicenseManagementEnabled.ToString())) == true)
                    {
                        this.TempData["ShowLicensesMenu"] = true;
                    }
                    var userId = this.userService.AddPartnerDetail(GetCurrentUserDetail());
                    var currentUserId = this.userService.GetUserIdFromEmailAddress(this.CurrentUserEmailAddress);
                    this.subscriptionService = new SubscriptionService(this.subscriptionRepository, this.planRepository, userId);

                    this.logger.LogInformation("User authenticated successfully");

                    if (!string.IsNullOrEmpty(token))
                    {
                        this.TempData["ShowWelcomeScreen"] = null;
                        token = token.Replace(' ', '+');
                        var newSubscription = this.apiClient.ResolveAsync(token).ConfigureAwait(false).GetAwaiter().GetResult();

                        if (newSubscription != null && newSubscription.SubscriptionId != default)
=======
                    this.TempData["ShowWelcomeScreen"] = null;
                    token = token.Replace(' ', '+');
                    var newSubscription = this.apiClient.ResolveAsync(token).ConfigureAwait(false).GetAwaiter().GetResult();
                    if (newSubscription != null && newSubscription.SubscriptionId != default)
                    {
                        var subscriptionPlanDetail = this.apiClient.GetAllPlansForSubscriptionAsync(newSubscription.SubscriptionId).ConfigureAwait(false).GetAwaiter().GetResult();
                        this.subscriptionService.AddPlanDetailsForSubscription(subscriptionPlanDetail);
                        // GetSubscriptionBy SubscriptionId
                        var subscriptionData = this.apiClient.GetSubscriptionByIdAsync(newSubscription.SubscriptionId).ConfigureAwait(false).GetAwaiter().GetResult();
                        subscriptionData.Quantity = 0;
                        var subscribeId = this.subscriptionService.AddUpdatePartnerSubscriptions(subscriptionData);
                        if (subscribeId > 0 && subscriptionData.SaasSubscriptionStatus == SubscriptionStatusEnum.PendingFulfillmentStart)
>>>>>>> bda7c0e6
                        {
                            var subscriptionPlanDetail = this.apiClient.GetAllPlansForSubscriptionAsync(newSubscription.SubscriptionId).ConfigureAwait(false).GetAwaiter().GetResult();
                            this.subscriptionService.AddPlanDetailsForSubscription(subscriptionPlanDetail);

                            // GetSubscriptionBy SubscriptionId
                            var subscriptionData = this.apiClient.GetSubscriptionByIdAsync(newSubscription.SubscriptionId).ConfigureAwait(false).GetAwaiter().GetResult();
                            var subscribeId = this.subscriptionService.AddUpdatePartnerSubscriptions(subscriptionData);

                            if (subscribeId > 0 && subscriptionData.SaasSubscriptionStatus == SubscriptionStatusEnum.PendingFulfillmentStart)
                            {
                                SubscriptionAuditLogs auditLog = new SubscriptionAuditLogs()
                                {
                                    Attribute = Convert.ToString(SubscriptionLogAttributes.Status),
                                    SubscriptionId = subscribeId,
                                    NewValue = "Pending Activation",
                                    OldValue = "None",
                                    CreateBy = currentUserId,
                                    CreateDate = DateTime.Now
                                };
                                this.subscriptionLogRepository.Add(auditLog);
                            }

                            subscriptionDetail = subscriptionData;
                            subscriptionDetail.ShowWelcomeScreen = false;
                            subscriptionDetail.CustomerEmailAddress = this.CurrentUserEmailAddress;
                            subscriptionDetail.CustomerName = this.CurrentUserName;
                        }
<<<<<<< HEAD
                    }
                    else
                    {
                        this.TempData["ShowWelcomeScreen"] = "True";
                        subscriptionDetail.ShowWelcomeScreen = true;
                        return this.View(subscriptionDetail);
=======
                        var serializedParent = JsonConvert.SerializeObject(subscriptionData);
                        subscriptionDetail = JsonConvert.DeserializeObject<SubscriptionResultExtension>(serializedParent);
                        subscriptionDetail.ShowWelcomeScreen = false;
                        subscriptionDetail.CustomerEmailAddress = this.CurrentUserEmailAddress;
                        subscriptionDetail.CustomerName = this.CurrentUserName;
>>>>>>> bda7c0e6
                    }
                }
                else
                {
                    if (!string.IsNullOrEmpty(token))
                    {
                        return this.Challenge(new AuthenticationProperties { RedirectUri = "/?token=" + token }, OpenIdConnectDefaults.AuthenticationScheme);
                    }
                    else
                    {
                        this.TempData["ShowWelcomeScreen"] = "True";
                        subscriptionDetail.ShowWelcomeScreen = true;
                        return this.View(subscriptionDetail);
                    }
                }
<<<<<<< HEAD



                return this.View(subscriptionDetail);
            }
            catch (Exception ex)
            {
                logger.LogError($"Message:{0} :: {1}  ", ex.Message, ex.InnerException);
                return View("Error");
            }
=======
            }
            return this.View(subscriptionDetail);
>>>>>>> bda7c0e6
        }

        /// <summary>
        /// Subscription this instance.
        /// </summary>
        /// <returns> Subscription instance</returns>
        public IActionResult Subscriptions()
        {
            this.logger.LogInformation("Home Controller / Subscriptions ");
            try
            {
                if (User.Identity.IsAuthenticated)
                {
<<<<<<< HEAD
                    if (Convert.ToBoolean(applicationConfigRepository.GetValuefromApplicationConfig(MainMenuStatusEnum.IsLicenseManagementEnabled.ToString())) == true)
                    {
                        this.TempData["ShowLicensesMenu"] = true;
                    }
                    this.TempData["ShowWelcomeScreen"] = "True";
                    SubscriptionViewModel subscriptionDetail = new SubscriptionViewModel();
                    subscriptionDetail.Subscriptions = this.subscriptionService.GetPartnerSubscription(CurrentUserEmailAddress, default, true).ToList();
                    subscriptionDetail.SaaSAppUrl = this.apiClient.GetSaaSAppURL();
=======
                    this.TempData["ShowLicensesMenu"] = true;
                }
                this.TempData["ShowWelcomeScreen"] = "True";
                SubscriptionViewModel subscriptionDetail = new SubscriptionViewModel();
                subscriptionDetail.Subscriptions = this.subscriptionService.GetPartnerSubscription(CurrentUserEmailAddress, default, true).ToList();
                foreach (var subscription in subscriptionDetail.Subscriptions)
                {
                    Plans PlanDetail = this.planRepository.GetPlanDetailByPlanId(subscription.PlanId);
                    subscriptionDetail.IsAutomaticProvisioningSupported = Convert.ToBoolean(applicationConfigRepository.GetValuefromApplicationConfig("IsAutomaticProvisioningSupported"));
                    subscription.IsPerUserPlan = PlanDetail.IsPerUser.HasValue ? PlanDetail.IsPerUser.Value : false;
                }
                subscriptionDetail.SaaSAppUrl = this.apiClient.GetSaaSAppURL();
>>>>>>> bda7c0e6

                    if (this.TempData["ErrorMsg"] != null)
                    {
                        subscriptionDetail.IsSuccess = false;
                        subscriptionDetail.ErrorMessage = Convert.ToString(this.TempData["ErrorMsg"]);
                    }

                    return this.View(subscriptionDetail);
                }
                else
                {
                    return RedirectToAction(nameof(Index));
                }
            }
            catch (Exception ex)
            {
                this.logger.LogError("Message:{0} :: {1}   ", ex.Message, ex.InnerException);
                return View("Error");
            }
        }

        /// <summary>
        /// Get All Subscription List for Current Logged in User
        /// </summary>
        /// <param name="subscriptionId">The subscription identifier.</param>
        /// <returns>
        /// The <see cref="IActionResult" />
        /// </returns>
        public IActionResult SubscriptionDetail(Guid subscriptionId)
        {
            this.logger.LogInformation("Home Controller / SubscriptionDetail subscriptionId:{0}", JsonConvert.SerializeObject(subscriptionId));
            try
            {
                if (User.Identity.IsAuthenticated)
                {
                    if (Convert.ToBoolean(applicationConfigRepository.GetValuefromApplicationConfig(MainMenuStatusEnum.IsLicenseManagementEnabled.ToString())) == true)
                    {
                        this.TempData["ShowLicensesMenu"] = true;
                    }
                    var subscriptionDetail = this.subscriptionService.GetPartnerSubscription(CurrentUserEmailAddress, subscriptionId).FirstOrDefault();
                    subscriptionDetail.PlanList = this.subscriptionService.GetAllSubscriptionPlans();

                    return this.View(subscriptionDetail);
                }
                else
                {
                    return RedirectToAction(nameof(Index));
                }
            }
            catch (Exception ex)
            {
                this.logger.LogError("Message:{0} :: {1}   ", ex.Message, ex.InnerException);
                return View("Error");
            }
        }

        /// <summary>
        /// Get Subscription Details for selected Subscription
        /// </summary>
        /// <param name="subscriptionId">The subscription identifier.</param>
        /// <returns>
        /// The <see cref="IActionResult" />
        /// </returns>
        public IActionResult SubscriptionQuantityDetail(Guid subscriptionId)
        {
            this.logger.LogInformation("Home Controller / SubscriptionQuantityDetail subscriptionId:{0}", JsonConvert.SerializeObject(subscriptionId));
            try
            {
                if (User.Identity.IsAuthenticated)
                {
                    var subscriptionDetail = this.subscriptionService.GetPartnerSubscription(CurrentUserEmailAddress, subscriptionId).FirstOrDefault();
                    return this.View(subscriptionDetail);
                }
                else
                {
                    return RedirectToAction(nameof(Index));
                }
            }
            catch (Exception ex)
            {
                this.logger.LogError("Message:{0} :: {1}   ", ex.Message, ex.InnerException);
                return View("Error");
            }
        }

        /// <summary>
        /// Subscriptions the log detail.
        /// </summary>
        /// <param name="subscriptionId">The subscription identifier.</param>
        /// <returns> Subscription log detail</returns>
        public IActionResult SubscriptionLogDetail(Guid subscriptionId)
        {
            this.logger.LogInformation("Home Controller / SubscriptionQuantityDetail subscriptionId:{0}", JsonConvert.SerializeObject(subscriptionId));
            try
            {
                if (User.Identity.IsAuthenticated)
                {
                    List<SubscriptionAuditLogs> subscriptionAudit = new List<SubscriptionAuditLogs>();
                    subscriptionAudit = this.subscriptionLogRepository.GetSubscriptionBySubscriptionId(subscriptionId).ToList();
                    return this.View(subscriptionAudit);
                }
                else
                {
                    return RedirectToAction(nameof(Index));
                }
            }
            catch (Exception ex)
            {
                this.logger.LogError("Message:{0} :: {1}   ", ex.Message, ex.InnerException);
                return View("Error");
            }
        }

        /// <summary>
        /// The Error
        /// </summary>
        /// <returns>
        /// The <see cref="IActionResult" />
        /// </returns>
        [ResponseCache(Duration = 0, Location = ResponseCacheLocation.None, NoStore = true)]
        public IActionResult Error()
        {
            var exceptionDetail = this.HttpContext.Features.Get<IExceptionHandlerFeature>();
            return this.View(exceptionDetail?.Error);
        }
        #endregion

        #region Operation Methods

        /// <summary>
        /// Subscriptions the operation.
        /// </summary>
        /// <param name="subscriptionId">The subscription identifier.</param>
        /// <param name="planId">The plan identifier.</param>
        /// <param name="operation">The operation.</param>
        /// <returns>Subscriptions operation</returns>
        [HttpPost]
        public IActionResult SubscriptionOperation(Guid subscriptionId, string planId, string operation)
        {
            this.logger.LogInformation("Home Controller / SubscriptionOperation subscriptionId:{0} :: planId : {1} :: operation:{2}", JsonConvert.SerializeObject(subscriptionId), JsonConvert.SerializeObject(planId), JsonConvert.SerializeObject(operation));
            try
            {
                if (Convert.ToBoolean(applicationConfigRepository.GetValuefromApplicationConfig(MainMenuStatusEnum.IsLicenseManagementEnabled.ToString())) == true)
                {
                    this.TempData["ShowLicensesMenu"] = true;
                }

                bool isSuccess = false;
                if (subscriptionId != default)
                {
                    SubscriptionResult subscriptionDetail = new SubscriptionResult();
                    this.logger.LogInformation("GetPartnerSubscription");
                    var oldValue = this.subscriptionService.GetPartnerSubscription(CurrentUserEmailAddress, subscriptionId).FirstOrDefault();
                    this.logger.LogInformation("GetUserIdFromEmailAddress");
                    var currentUserId = this.userService.GetUserIdFromEmailAddress(this.CurrentUserEmailAddress);

                    if (operation == "Activate")
                    {
                        try
                        {
                            this.logger.LogInformation("operation == Activate");
                            if (Convert.ToBoolean(applicationConfigRepository.GetValuefromApplicationConfig("IsAutomaticProvisioningSupported")))
                            {
                                this.logger.LogInformation("UpdateStateOfSubscription PendingActivation: SubscriptionId: {0} ", subscriptionId);
                                this.subscriptionService.UpdateStateOfSubscription(subscriptionId, SubscriptionStatusEnum.PendingActivation, true);
                                subscriptionDetail.SaasSubscriptionStatus = SubscriptionStatusEnum.PendingActivation;
                            }
                            else
                            {
                                this.logger.LogInformation("ActivateSubscriptionAsync Subscribed: SubscriptionId: {0} ", subscriptionId);
                                var response = this.apiClient.ActivateSubscriptionAsync(subscriptionId, planId).ConfigureAwait(false).GetAwaiter().GetResult();
                                this.logger.LogInformation("UpdateStateOfSubscription Subscribed: SubscriptionId: {0} ", subscriptionId);
                                this.subscriptionService.UpdateStateOfSubscription(subscriptionId, SubscriptionStatusEnum.Subscribed, true);
                            }
                            isSuccess = true;
                            this.logger.LogInformation("GetPartnerSubscription and GetAllSubscriptionPlans");
                            subscriptionDetail = this.subscriptionService.GetPartnerSubscription(CurrentUserEmailAddress, subscriptionId).FirstOrDefault();
                            subscriptionDetail.PlanList = this.subscriptionService.GetAllSubscriptionPlans();


                            //  var subscriptionData = this.apiClient.GetSubscriptionByIdAsync(subscriptionId).ConfigureAwait(false).GetAwaiter().GetResult();
                            //var serializedParent = JsonConvert.SerializeObject(subscriptionDetail);
                            //subscriptionDetail = JsonConvert.DeserializeObject<SubscriptionResult>(serializedParent);

                            this.logger.LogInformation("checkIsActive");
                            bool checkIsActive = emailTemplateRepository.GetIsActive(subscriptionDetail.SaasSubscriptionStatus.ToString()).HasValue ? emailTemplateRepository.GetIsActive(subscriptionDetail.SaasSubscriptionStatus.ToString()).Value : false;
                            if (subscriptionDetail.SaasSubscriptionStatus == SubscriptionStatusEnum.Subscribed && Convert.ToBoolean(applicationConfigRepository.GetValuefromApplicationConfig(EmailTriggerConfigurationConstants.ISEMAILENABLEDFORSUBSCRIPTIONACTIVATION)) == true)
                            {
                                this.logger.LogInformation("SendEmail to {0} :: Template{1} ", JsonConvert.SerializeObject(applicationConfigRepository), JsonConvert.SerializeObject(emailTemplateRepository));
                                EmailHelper.SendEmail(subscriptionDetail, applicationConfigRepository, emailTemplateRepository);
                            }
                            else if (subscriptionDetail.SaasSubscriptionStatus == SubscriptionStatusEnum.PendingActivation && Convert.ToBoolean(applicationConfigRepository.GetValuefromApplicationConfig(EmailTriggerConfigurationConstants.ISEMAILENABLEDFORPENDINGACTIVATION)) == true)
                            {
                                this.logger.LogInformation("SendEmail to {0} :: Template{1} ", JsonConvert.SerializeObject(applicationConfigRepository), JsonConvert.SerializeObject(emailTemplateRepository));
                                EmailHelper.SendEmail(subscriptionDetail, applicationConfigRepository, emailTemplateRepository);
                            }
                        }
                        catch (FulfillmentException fex)
                        {
                            this.TempData["ErrorMsg"] = fex.Message;
                        }
                    }

                    if (operation == "Deactivate")
                    {
                        try
                        {
                            this.logger.LogInformation("operation == Deactivate");
                            this.logger.LogInformation("DeleteSubscriptionAsync");
                            var response = this.apiClient.DeleteSubscriptionAsync(subscriptionId, planId).ConfigureAwait(false).GetAwaiter().GetResult();
                            this.logger.LogInformation("UpdateStateOfSubscription");
                            this.subscriptionService.UpdateStateOfSubscription(subscriptionId, SubscriptionStatusEnum.Unsubscribed, false);
                            subscriptionDetail.SaasSubscriptionStatus = SubscriptionStatusEnum.Unsubscribed;
                            isSuccess = true;
                            this.logger.LogInformation("GetPartnerSubscription");
                            subscriptionDetail = this.subscriptionService.GetPartnerSubscription(CurrentUserEmailAddress, subscriptionId, true).FirstOrDefault();
                            this.logger.LogInformation("GetAllSubscriptionPlans");
                            subscriptionDetail.PlanList = this.subscriptionService.GetAllSubscriptionPlans();

                            //  var subscriptionData = this.apiClient.GetSubscriptionByIdAsync(subscriptionId).ConfigureAwait(false).GetAwaiter().GetResult();
                            //var serializedParent = JsonConvert.SerializeObject(subscriptionDetail);
                            //subscriptionDetail = JsonConvert.DeserializeObject<SubscriptionResult>(serializedParent);
                            bool checkIsActive = emailTemplateRepository.GetIsActive(subscriptionDetail.SaasSubscriptionStatus.ToString()).HasValue ? emailTemplateRepository.GetIsActive(subscriptionDetail.SaasSubscriptionStatus.ToString()).Value : false;
                            if (Convert.ToBoolean(applicationConfigRepository.GetValuefromApplicationConfig(EmailTriggerConfigurationConstants.ISEMAILENABLEDFORUNSUBSCRIPTION)) == true)
                            {
                                this.logger.LogInformation("SendEmail to {0} :: Template{1} ", JsonConvert.SerializeObject(applicationConfigRepository), JsonConvert.SerializeObject(emailTemplateRepository));

                                EmailHelper.SendEmail(subscriptionDetail, applicationConfigRepository, emailTemplateRepository);
                            }
                        }
                        catch (FulfillmentException fex)
                        {
                            this.TempData["ErrorMsg"] = fex.Message;
                        }
                    }
                    this.logger.LogInformation("GetPartnerSubscription");
                    var newValue = this.subscriptionService.GetPartnerSubscription(CurrentUserEmailAddress, subscriptionId, true).FirstOrDefault();
                    if (isSuccess)
                    {
                        if (oldValue != null && newValue != null)
                        {
                            SubscriptionAuditLogs auditLog = new SubscriptionAuditLogs()
                            {
                                Attribute = Convert.ToString(SubscriptionLogAttributes.Status),
                                SubscriptionId = newValue.SubscribeId,
                                NewValue = Convert.ToString(newValue.SaasSubscriptionStatus),
                                OldValue = Convert.ToString(oldValue.SaasSubscriptionStatus),
                                CreateBy = currentUserId,
                                CreateDate = DateTime.Now
                            };
                            this.subscriptionLogRepository.Add(auditLog);
                        }
                    }
                }

                return this.RedirectToAction(nameof(this.ActivatedMessage));
            }
            catch (Exception ex)
            {
                this.logger.LogError("Message:{0} :: {1}   ", ex.Message, ex.InnerException);
                return View("Error");
            }
        }

        public IActionResult ActivatedMessage()
        {
            try
            {
                return this.View();
            }
            catch (Exception ex)
            {
                return View("Error");
            }
        }

        public IActionResult ActivateSubscription(Guid subscriptionId, string planId, string operation)
        {
            this.logger.LogInformation("Home Controller / ActivateSubscription subscriptionId:{0} :: planId : {1} :: operation:{2}", JsonConvert.SerializeObject(subscriptionId), JsonConvert.SerializeObject(planId), JsonConvert.SerializeObject(operation));
            try
            {
                if (Convert.ToBoolean(applicationConfigRepository.GetValuefromApplicationConfig(MainMenuStatusEnum.IsLicenseManagementEnabled.ToString())) == true)
                {
                    this.TempData["ShowLicensesMenu"] = true;
                }
                SubscriptionResultExtension subscriptionDetail = new SubscriptionResultExtension();

                if (User.Identity.IsAuthenticated)
                {
                    var userId = this.userService.AddPartnerDetail(GetCurrentUserDetail());
                    var currentUserId = this.userService.GetUserIdFromEmailAddress(this.CurrentUserEmailAddress);
                    this.subscriptionService = new SubscriptionService(this.subscriptionRepository, this.planRepository, userId);


                    this.TempData["ShowWelcomeScreen"] = false;
                    var subscriptionData = this.apiClient.GetSubscriptionByIdAsync(subscriptionId).ConfigureAwait(false).GetAwaiter().GetResult();
                    var subscribeId = this.subscriptionService.AddUpdatePartnerSubscriptions(subscriptionData);
                    var oldValue = this.subscriptionService.GetPartnerSubscription(CurrentUserEmailAddress, subscriptionId).FirstOrDefault();

                    var serializedParent = JsonConvert.SerializeObject(subscriptionData);
                    subscriptionDetail = JsonConvert.DeserializeObject<SubscriptionResultExtension>(serializedParent);
                    //subscriptionDetail = (SubscriptionResult)subscriptionData;
                    subscriptionDetail.ShowWelcomeScreen = false;
                    subscriptionDetail.SaasSubscriptionStatus = SubscriptionStatusEnum.PendingFulfillmentStart;
                    subscriptionDetail.CustomerEmailAddress = this.CurrentUserEmailAddress;
                    subscriptionDetail.CustomerName = this.CurrentUserName;
                }
                return this.View("Index", subscriptionDetail);
            }
            catch (Exception ex)
            {
                this.logger.LogError("Message:{0} :: {1}   ", ex.Message, ex.InnerException);
                return View("Error");
            }
        }

        public IActionResult DeActivateSubscription(Guid subscriptionId, string planId, string operation)
        {
            try
            {
                if (Convert.ToBoolean(applicationConfigRepository.GetValuefromApplicationConfig(MainMenuStatusEnum.IsLicenseManagementEnabled.ToString())) == true)
                {
                    this.TempData["ShowLicensesMenu"] = true;
                }
                SubscriptionResultExtension subscriptionDetail = new SubscriptionResultExtension();

                if (User.Identity.IsAuthenticated)
                {
                    var userId = this.userService.AddPartnerDetail(GetCurrentUserDetail());
                    var currentUserId = this.userService.GetUserIdFromEmailAddress(this.CurrentUserEmailAddress);
                    this.subscriptionService = new SubscriptionService(this.subscriptionRepository, this.planRepository, userId);


                    this.TempData["ShowWelcomeScreen"] = false;
                    var subscriptionData = this.apiClient.GetSubscriptionByIdAsync(subscriptionId).ConfigureAwait(false).GetAwaiter().GetResult();
                    var subscribeId = this.subscriptionService.AddUpdatePartnerSubscriptions(subscriptionData);
                    var oldValue = this.subscriptionService.GetPartnerSubscription(CurrentUserEmailAddress, subscriptionId).FirstOrDefault();

                    //var serializedParent = JsonConvert.SerializeObject(subscriptionData);
                    //subscriptionDetail = JsonConvert.DeserializeObject<SubscriptionResult>(serializedParent);
                    //subscriptionDetail = (SubscriptionResult)subscriptionData;

                    var serializedParent = JsonConvert.SerializeObject(subscriptionData);
                    subscriptionDetail = JsonConvert.DeserializeObject<SubscriptionResultExtension>(serializedParent);

                    subscriptionDetail.ShowWelcomeScreen = false;
                    subscriptionDetail.SaasSubscriptionStatus = SubscriptionStatusEnum.Subscribed;
                    subscriptionDetail.CustomerEmailAddress = this.CurrentUserEmailAddress;
                    subscriptionDetail.CustomerName = this.CurrentUserName;
                }
                return this.View("Index", subscriptionDetail);
            }
            catch (Exception ex)
            {
                this.logger.LogError("Message:{0} :: {1}   ", ex.Message, ex.InnerException);
                return View("Error");
            }
        }

        /// <summary>
        /// Changes the subscription plan.
        /// </summary>
        /// <param name="subscriptionDetail">The subscription detail.</param>
        /// <returns>Changes subscription plan</returns>
        [HttpPost]
        public async Task<IActionResult> ChangeSubscriptionPlan(SubscriptionResult subscriptionDetail)
        {
            this.logger.LogInformation("Home Controller / ChangeSubscriptionPlan  subscriptionDetail:{0}", JsonConvert.SerializeObject(subscriptionDetail));
            try
            {
                var subscriptionId = new Guid();
                var planId = string.Empty;
                if (Convert.ToBoolean(applicationConfigRepository.GetValuefromApplicationConfig(MainMenuStatusEnum.IsLicenseManagementEnabled.ToString())) == true)
                {
                    this.TempData["ShowLicensesMenu"] = true;
                }
                if (subscriptionDetail != null)
                {
                    subscriptionId = subscriptionDetail.Id;
                    planId = subscriptionDetail.PlanId;
                }

                if (subscriptionId != default && !string.IsNullOrEmpty(planId))
                {
                    try
                    {
                        var currentUserId = this.userService.GetUserIdFromEmailAddress(this.CurrentUserEmailAddress);

                        var jsonResult = await this.apiClient.ChangePlanForSubscriptionAsync(subscriptionId, planId).ConfigureAwait(false);

                        var changePlanOperationStatus = OperationStatusEnum.InProgress;
                        if (jsonResult != null && jsonResult.OperationId != default)
                        {
                            while (OperationStatusEnum.InProgress.Equals(changePlanOperationStatus) || OperationStatusEnum.NotStarted.Equals(changePlanOperationStatus))
                            {
                                var changePlanOperationResult = await this.apiClient.GetOperationStatusResultAsync(subscriptionId, jsonResult.OperationId).ConfigureAwait(false);
                                changePlanOperationStatus = changePlanOperationResult.Status;

                                this.logger.LogInformation("Operation Status :  " + changePlanOperationStatus + " For SubscriptionId " + subscriptionId + "Model SubscriptionID): {0} :: planID:{1}", JsonConvert.SerializeObject(subscriptionId), JsonConvert.SerializeObject(planId));
                                this.applicationLogService.AddApplicationLog("Operation Status :  " + changePlanOperationStatus + " For SubscriptionId " + subscriptionId);
                            }

                            var oldValue = this.subscriptionService.GetSubscriptionsForSubscriptionId(subscriptionId);

                            this.subscriptionService.UpdateSubscriptionPlan(subscriptionId, planId);
                            this.logger.LogInformation("Plan Successfully Changed.");
                            this.applicationLogService.AddApplicationLog("Plan Successfully Changed.");

                            if (oldValue != null)
                            {
                                SubscriptionAuditLogs auditLog = new SubscriptionAuditLogs()
                                {
                                    Attribute = Convert.ToString(SubscriptionLogAttributes.Plan),
                                    SubscriptionId = oldValue.SubscribeId,
                                    NewValue = planId,
                                    OldValue = oldValue.PlanId,
                                    CreateBy = currentUserId,
                                    CreateDate = DateTime.Now
                                };
                                this.subscriptionLogRepository.Add(auditLog);
                            }
                        }
                    }
                    catch (FulfillmentException fex)
                    {
                        this.TempData["ErrorMsg"] = fex.Message;
                    }
                }

                return this.RedirectToAction(nameof(this.Subscriptions));
            }
            catch (Exception ex)
            {
                this.logger.LogError("Message:{0} :: {1}   ", ex.Message, ex.InnerException);
                return View("Error");
            }
        }

        /// <summary>
        /// Changes the quantity plan.
        /// </summary>
        /// <param name="subscriptionDetail">The subscription detail.</param>
        /// <returns>Changes subscription quantity</returns>
        [HttpPost]
        public async Task<IActionResult> ChangeSubscriptionQuantity(SubscriptionResult subscriptionDetail)
        {
            this.logger.LogInformation("Home Controller / ChangeSubscriptionPlan  subscriptionDetail:{0}", JsonConvert.SerializeObject(subscriptionDetail));
            try
            {
                if (subscriptionDetail != null && subscriptionDetail.Id != default && subscriptionDetail.Quantity != null && subscriptionDetail.Quantity > 0)
                {
                    try
                    {
                        var subscriptionId = subscriptionDetail.Id;
                        var quantity = subscriptionDetail.Quantity;

                        var currentUserId = this.userService.GetUserIdFromEmailAddress(this.CurrentUserEmailAddress);

                        var jsonResult = await this.apiClient.ChangeQuantityForSubscriptionAsync(subscriptionId, quantity).ConfigureAwait(false);

                        var changeQuantityOperationStatus = OperationStatusEnum.InProgress;
                        if (jsonResult != null && jsonResult.OperationId != default)
                        {
                            while (OperationStatusEnum.InProgress.Equals(changeQuantityOperationStatus) || OperationStatusEnum.NotStarted.Equals(changeQuantityOperationStatus))
                            {
                                var changeQuantityOperationResult = await this.apiClient.GetOperationStatusResultAsync(subscriptionId, jsonResult.OperationId).ConfigureAwait(false);
                                changeQuantityOperationStatus = changeQuantityOperationResult.Status;

                                this.logger.LogInformation("changeQuantity Operation Status :  " + changeQuantityOperationStatus + " For SubscriptionId " + subscriptionId + "Model SubscriptionID): {0} :: quantity:{1}", JsonConvert.SerializeObject(subscriptionId), JsonConvert.SerializeObject(quantity));
                                this.applicationLogService.AddApplicationLog("Operation Status :  " + changeQuantityOperationStatus + " For SubscriptionId " + subscriptionId);
                            }

                            var oldValue = this.subscriptionService.GetSubscriptionsForSubscriptionId(subscriptionId);

                            this.subscriptionService.UpdateSubscriptionQuantity(subscriptionId, quantity);
                            this.logger.LogInformation("Quantity Successfully Changed.");
                            this.applicationLogService.AddApplicationLog("Quantity Successfully Changed.");

                            if (oldValue != null)
                            {
                                SubscriptionAuditLogs auditLog = new SubscriptionAuditLogs()
                                {
                                    Attribute = Convert.ToString(SubscriptionLogAttributes.Quantity),
                                    SubscriptionId = oldValue.SubscribeId,
                                    NewValue = quantity.ToString(),
                                    OldValue = oldValue.Quantity.ToString(),
                                    CreateBy = currentUserId,
                                    CreateDate = DateTime.Now
                                };
                                this.subscriptionLogRepository.Add(auditLog);
                            }
                        }
                    }
                    catch (FulfillmentException fex)
                    {
                        this.TempData["ErrorMsg"] = fex.Message;
                    }
                }

                return this.RedirectToAction(nameof(this.Subscriptions));
            }
            catch (Exception ex)
            {
                this.logger.LogError("Message:{0} :: {1}   ", ex.Message, ex.InnerException);
                return View("Error");
            }
        }
        #endregion
    }
}<|MERGE_RESOLUTION|>--- conflicted
+++ resolved
@@ -118,7 +118,6 @@
 
                 if (User.Identity.IsAuthenticated)
                 {
-<<<<<<< HEAD
                     if (Convert.ToBoolean(applicationConfigRepository.GetValuefromApplicationConfig(MainMenuStatusEnum.IsLicenseManagementEnabled.ToString())) == true)
                     {
                         this.TempData["ShowLicensesMenu"] = true;
@@ -129,14 +128,8 @@
 
                     this.logger.LogInformation("User authenticated successfully");
 
-                    if (!string.IsNullOrEmpty(token))
-                    {
-                        this.TempData["ShowWelcomeScreen"] = null;
-                        token = token.Replace(' ', '+');
-                        var newSubscription = this.apiClient.ResolveAsync(token).ConfigureAwait(false).GetAwaiter().GetResult();
-
-                        if (newSubscription != null && newSubscription.SubscriptionId != default)
-=======
+                if (!string.IsNullOrEmpty(token))
+                {
                     this.TempData["ShowWelcomeScreen"] = null;
                     token = token.Replace(' ', '+');
                     var newSubscription = this.apiClient.ResolveAsync(token).ConfigureAwait(false).GetAwaiter().GetResult();
@@ -149,78 +142,46 @@
                         subscriptionData.Quantity = 0;
                         var subscribeId = this.subscriptionService.AddUpdatePartnerSubscriptions(subscriptionData);
                         if (subscribeId > 0 && subscriptionData.SaasSubscriptionStatus == SubscriptionStatusEnum.PendingFulfillmentStart)
->>>>>>> bda7c0e6
                         {
-                            var subscriptionPlanDetail = this.apiClient.GetAllPlansForSubscriptionAsync(newSubscription.SubscriptionId).ConfigureAwait(false).GetAwaiter().GetResult();
-                            this.subscriptionService.AddPlanDetailsForSubscription(subscriptionPlanDetail);
-
-                            // GetSubscriptionBy SubscriptionId
-                            var subscriptionData = this.apiClient.GetSubscriptionByIdAsync(newSubscription.SubscriptionId).ConfigureAwait(false).GetAwaiter().GetResult();
-                            var subscribeId = this.subscriptionService.AddUpdatePartnerSubscriptions(subscriptionData);
-
-                            if (subscribeId > 0 && subscriptionData.SaasSubscriptionStatus == SubscriptionStatusEnum.PendingFulfillmentStart)
-                            {
-                                SubscriptionAuditLogs auditLog = new SubscriptionAuditLogs()
-                                {
-                                    Attribute = Convert.ToString(SubscriptionLogAttributes.Status),
-                                    SubscriptionId = subscribeId,
-                                    NewValue = "Pending Activation",
-                                    OldValue = "None",
-                                    CreateBy = currentUserId,
-                                    CreateDate = DateTime.Now
-                                };
-                                this.subscriptionLogRepository.Add(auditLog);
-                            }
-
-                            subscriptionDetail = subscriptionData;
-                            subscriptionDetail.ShowWelcomeScreen = false;
-                            subscriptionDetail.CustomerEmailAddress = this.CurrentUserEmailAddress;
-                            subscriptionDetail.CustomerName = this.CurrentUserName;
+                            SubscriptionAuditLogs auditLog = new SubscriptionAuditLogs()
+                            {
+                                Attribute = Convert.ToString(SubscriptionLogAttributes.Status),
+                                SubscriptionId = subscribeId,
+                                NewValue = "Pending Activation",
+                                OldValue = "None",
+                                CreateBy = currentUserId,
+                                CreateDate = DateTime.Now
+                            };
+                            this.subscriptionLogRepository.Add(auditLog);
                         }
-<<<<<<< HEAD
-                    }
-                    else
-                    {
-                        this.TempData["ShowWelcomeScreen"] = "True";
-                        subscriptionDetail.ShowWelcomeScreen = true;
-                        return this.View(subscriptionDetail);
-=======
                         var serializedParent = JsonConvert.SerializeObject(subscriptionData);
                         subscriptionDetail = JsonConvert.DeserializeObject<SubscriptionResultExtension>(serializedParent);
                         subscriptionDetail.ShowWelcomeScreen = false;
                         subscriptionDetail.CustomerEmailAddress = this.CurrentUserEmailAddress;
                         subscriptionDetail.CustomerName = this.CurrentUserName;
->>>>>>> bda7c0e6
                     }
                 }
                 else
                 {
-                    if (!string.IsNullOrEmpty(token))
-                    {
-                        return this.Challenge(new AuthenticationProperties { RedirectUri = "/?token=" + token }, OpenIdConnectDefaults.AuthenticationScheme);
-                    }
-                    else
-                    {
-                        this.TempData["ShowWelcomeScreen"] = "True";
-                        subscriptionDetail.ShowWelcomeScreen = true;
-                        return this.View(subscriptionDetail);
-                    }
-                }
-<<<<<<< HEAD
-
-
-
-                return this.View(subscriptionDetail);
-            }
-            catch (Exception ex)
-            {
-                logger.LogError($"Message:{0} :: {1}  ", ex.Message, ex.InnerException);
-                return View("Error");
-            }
-=======
+                    this.TempData["ShowWelcomeScreen"] = "True";
+                    subscriptionDetail.ShowWelcomeScreen = true;
+                    return this.View(subscriptionDetail);
+                }
+            }
+            else
+            {
+                if (!string.IsNullOrEmpty(token))
+                {
+                    return this.Challenge(new AuthenticationProperties { RedirectUri = "/?token=" + token }, OpenIdConnectDefaults.AuthenticationScheme);
+                }
+                else
+                {
+                    this.TempData["ShowWelcomeScreen"] = "True";
+                    subscriptionDetail.ShowWelcomeScreen = true;
+                    return this.View(subscriptionDetail);
+                }
             }
             return this.View(subscriptionDetail);
->>>>>>> bda7c0e6
         }
 
         /// <summary>
@@ -229,21 +190,10 @@
         /// <returns> Subscription instance</returns>
         public IActionResult Subscriptions()
         {
-            this.logger.LogInformation("Home Controller / Subscriptions ");
-            try
-            {
-                if (User.Identity.IsAuthenticated)
-                {
-<<<<<<< HEAD
-                    if (Convert.ToBoolean(applicationConfigRepository.GetValuefromApplicationConfig(MainMenuStatusEnum.IsLicenseManagementEnabled.ToString())) == true)
-                    {
-                        this.TempData["ShowLicensesMenu"] = true;
-                    }
-                    this.TempData["ShowWelcomeScreen"] = "True";
-                    SubscriptionViewModel subscriptionDetail = new SubscriptionViewModel();
-                    subscriptionDetail.Subscriptions = this.subscriptionService.GetPartnerSubscription(CurrentUserEmailAddress, default, true).ToList();
-                    subscriptionDetail.SaaSAppUrl = this.apiClient.GetSaaSAppURL();
-=======
+            if (User.Identity.IsAuthenticated)
+            {
+                if (Convert.ToBoolean(applicationConfigRepository.GetValuefromApplicationConfig(MainMenuStatusEnum.IsLicenseManagementEnabled.ToString())) == true)
+                {
                     this.TempData["ShowLicensesMenu"] = true;
                 }
                 this.TempData["ShowWelcomeScreen"] = "True";
@@ -256,7 +206,6 @@
                     subscription.IsPerUserPlan = PlanDetail.IsPerUser.HasValue ? PlanDetail.IsPerUser.Value : false;
                 }
                 subscriptionDetail.SaaSAppUrl = this.apiClient.GetSaaSAppURL();
->>>>>>> bda7c0e6
 
                     if (this.TempData["ErrorMsg"] != null)
                     {
