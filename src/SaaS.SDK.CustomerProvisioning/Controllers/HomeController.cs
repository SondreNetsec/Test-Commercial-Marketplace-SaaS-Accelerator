--- conflicted
+++ resolved
@@ -4,11 +4,8 @@
     using Microsoft.AspNetCore.Authentication.OpenIdConnect;
     using Microsoft.AspNetCore.Diagnostics;
     using Microsoft.AspNetCore.Mvc;
-<<<<<<< HEAD
+    using Microsoft.Extensions.Logging;
     using Microsoft.Marketplace.SaaS.SDK.CustomerProvisioning.Models;
-=======
-    using Microsoft.Extensions.Logging;
->>>>>>> 85ca7fe1
     using Microsoft.Marketplace.SaasKit.Client.DataAccess.Contracts;
     using Microsoft.Marketplace.SaasKit.Client.DataAccess.Entities;
     using Microsoft.Marketplace.SaasKit.Client.Helpers;
@@ -92,11 +89,8 @@
         /// <param name="userRepository">The user repository.</param>
         /// <param name="applicationLogRepository">The application log repository.</param>
         /// <param name="subscriptionLogsRepo">The subscription logs repository.</param>
-<<<<<<< HEAD
+        public HomeController(ILogger<HomeController> logger, IFulfillmentApiClient apiClient, ISubscriptionsRepository subscriptionRepo, IPlansRepository planRepository, IUsersRepository userRepository, IApplicationLogRepository applicationLogRepository, ISubscriptionLogRepository subscriptionLogsRepo, IApplicationConfigRepository applicationConfigRepository, IEmailTemplateRepository emailTemplateRepository)
         public HomeController(IFulfillmentApiClient apiClient, ISubscriptionsRepository subscriptionRepo, IPlansRepository planRepository, IUsersRepository userRepository, IApplicationLogRepository applicationLogRepository, ISubscriptionLogRepository subscriptionLogsRepo, IApplicationConfigRepository applicationConfigRepository, IEmailTemplateRepository emailTemplateRepository, IOffersRepository offersRepository)
-=======
-        public HomeController(ILogger<HomeController> logger, IFulfillmentApiClient apiClient, ISubscriptionsRepository subscriptionRepo, IPlansRepository planRepository, IUsersRepository userRepository, IApplicationLogRepository applicationLogRepository, ISubscriptionLogRepository subscriptionLogsRepo, IApplicationConfigRepository applicationConfigRepository, IEmailTemplateRepository emailTemplateRepository)
->>>>>>> 85ca7fe1
         {
             this.apiClient = apiClient;
             this.subscriptionRepository = subscriptionRepo;
@@ -109,12 +103,9 @@
             this.applicationLogService = new ApplicationLogService(this.applicationLogRepository);
             this.applicationConfigRepository = applicationConfigRepository;
             this.emailTemplateRepository = emailTemplateRepository;
-<<<<<<< HEAD
+
+            this.logger = logger;
             this.offersRepository = offersRepository;
-=======
-
-            this.logger = logger;
->>>>>>> 85ca7fe1
         }
 
         #region View Action Methods
@@ -128,24 +119,34 @@
         /// </returns>
         public IActionResult Index(string token = null)
         {
-<<<<<<< HEAD
+            try
+            {
+                this.logger.LogInformation($"Landing page with token {token}");
+                SubscriptionResultExtension subscriptionDetail = new SubscriptionResultExtension();
             this.log.Info("Initializing Index Page");
             SubscriptionResult subscriptionDetail = new SaasKitModels.SubscriptionResult();
             SubscriptionResultExtension subscriptionExtension = new SubscriptionResultExtension();
 
-            if (User.Identity.IsAuthenticated)
-=======
-            try
->>>>>>> 85ca7fe1
-            {
-                this.logger.LogInformation($"Landing page with token {token}");
-                SubscriptionResultExtension subscriptionDetail = new SubscriptionResultExtension();
-
                 if (User.Identity.IsAuthenticated)
                 {
                     if (Convert.ToBoolean(applicationConfigRepository.GetValuefromApplicationConfig(MainMenuStatusEnum.IsLicenseManagementEnabled.ToString())) == true)
                     {
-<<<<<<< HEAD
+                        this.TempData["ShowLicensesMenu"] = true;
+                    }
+                    var userId = this.userService.AddPartnerDetail(GetCurrentUserDetail());
+                    var currentUserId = this.userService.GetUserIdFromEmailAddress(this.CurrentUserEmailAddress);
+                    this.subscriptionService = new SubscriptionService(this.subscriptionRepository, this.planRepository, userId);
+
+                    this.logger.LogInformation("User authenticated successfully");
+
+                if (!string.IsNullOrEmpty(token))
+                {
+                    this.TempData["ShowWelcomeScreen"] = null;
+                    token = token.Replace(' ', '+');
+                    var newSubscription = this.apiClient.ResolveAsync(token).ConfigureAwait(false).GetAwaiter().GetResult();
+
+                    if (newSubscription != null && newSubscription.SubscriptionId != default)
+                    {
                         var subscriptionPlanDetail = this.apiClient.GetAllPlansForSubscriptionAsync(newSubscription.SubscriptionId).ConfigureAwait(false).GetAwaiter().GetResult();
 
                         Offers offers = new Offers()
@@ -173,49 +174,20 @@
                         // GetSubscriptionBy SubscriptionId
                         var subscriptionData = this.apiClient.GetSubscriptionByIdAsync(newSubscription.SubscriptionId).ConfigureAwait(false).GetAwaiter().GetResult();
                         var subscribeId = this.subscriptionService.AddUpdatePartnerSubscriptions(subscriptionData);
-=======
-                        this.TempData["ShowLicensesMenu"] = true;
-                    }
-                    var userId = this.userService.AddPartnerDetail(GetCurrentUserDetail());
-                    var currentUserId = this.userService.GetUserIdFromEmailAddress(this.CurrentUserEmailAddress);
-                    this.subscriptionService = new SubscriptionService(this.subscriptionRepository, this.planRepository, userId);
-
-                    this.logger.LogInformation("User authenticated successfully");
->>>>>>> 85ca7fe1
-
-                    if (!string.IsNullOrEmpty(token))
-                    {
-                        this.TempData["ShowWelcomeScreen"] = null;
-                        token = token.Replace(' ', '+');
-                        var newSubscription = this.apiClient.ResolveAsync(token).ConfigureAwait(false).GetAwaiter().GetResult();
-                        if (newSubscription != null && newSubscription.SubscriptionId != default)
-                        {
-                            var subscriptionPlanDetail = this.apiClient.GetAllPlansForSubscriptionAsync(newSubscription.SubscriptionId).ConfigureAwait(false).GetAwaiter().GetResult();
-                            this.subscriptionService.AddPlanDetailsForSubscription(subscriptionPlanDetail);
-                            // GetSubscriptionBy SubscriptionId
-                            var subscriptionData = this.apiClient.GetSubscriptionByIdAsync(newSubscription.SubscriptionId).ConfigureAwait(false).GetAwaiter().GetResult();
-                            subscriptionData.Quantity = 0;
-                            var subscribeId = this.subscriptionService.AddUpdatePartnerSubscriptions(subscriptionData);
-                            if (subscribeId > 0 && subscriptionData.SaasSubscriptionStatus == SubscriptionStatusEnum.PendingFulfillmentStart)
-                            {
-                                SubscriptionAuditLogs auditLog = new SubscriptionAuditLogs()
-                                {
-                                    Attribute = Convert.ToString(SubscriptionLogAttributes.Status),
-                                    SubscriptionId = subscribeId,
-                                    NewValue = SubscriptionStatusEnum.PendingFulfillmentStart.ToString(),
-                                    OldValue = "None",
-                                    CreateBy = currentUserId,
-                                    CreateDate = DateTime.Now
-                                };
-                                this.subscriptionLogRepository.Add(auditLog);
-                            }
-                            var serializedParent = JsonConvert.SerializeObject(subscriptionData);
-                            subscriptionDetail = JsonConvert.DeserializeObject<SubscriptionResultExtension>(serializedParent);
-                            subscriptionDetail.ShowWelcomeScreen = false;
-                            subscriptionDetail.CustomerEmailAddress = this.CurrentUserEmailAddress;
-                            subscriptionDetail.CustomerName = this.CurrentUserName;
+
+                        if (subscribeId > 0 && subscriptionData.SaasSubscriptionStatus == SubscriptionStatusEnum.PendingFulfillmentStart)
+                        {
+                            SubscriptionAuditLogs auditLog = new SubscriptionAuditLogs()
+                            {
+                                Attribute = Convert.ToString(SubscriptionLogAttributes.Status),
+                                SubscriptionId = subscribeId,
+                                NewValue = "Pending Activation",
+                                OldValue = "None",
+                                CreateBy = currentUserId,
+                                CreateDate = DateTime.Now
+                            };
+                            this.subscriptionLogRepository.Add(auditLog);
                         }
-<<<<<<< HEAD
 
 
                         subscriptionDetail = subscriptionData;
@@ -227,40 +199,17 @@
                         var serializedSubscription = JsonConvert.SerializeObject(subscriptionDetail);
                         subscriptionExtension = JsonConvert.DeserializeObject<SubscriptionResultExtension>(serializedSubscription);
                         subscriptionExtension.SubscriptionParameters = this.subscriptionService.GetSubscriptionsParametersById(newSubscription.SubscriptionId, currentPlan.PlanGuid);
-=======
-                    }
-                    else
-                    {
-                        this.TempData["ShowWelcomeScreen"] = "True";
-                        subscriptionDetail.ShowWelcomeScreen = true;
-                        return this.View(subscriptionDetail);
->>>>>>> 85ca7fe1
                     }
                 }
                 else
                 {
-<<<<<<< HEAD
                     this.TempData["ShowWelcomeScreen"] = "True";
                     subscriptionExtension.ShowWelcomeScreen = true;
                     return this.View(subscriptionExtension);
-=======
-                    if (!string.IsNullOrEmpty(token))
-                    {
-                        return this.Challenge(new AuthenticationProperties { RedirectUri = "/?token=" + token }, OpenIdConnectDefaults.AuthenticationScheme);
-                    }
-                    else
-                    {
-                        this.TempData["ShowWelcomeScreen"] = "True";
-                        subscriptionDetail.ShowWelcomeScreen = true;
-                        return this.View(subscriptionDetail);
-                    }
->>>>>>> 85ca7fe1
-                }
-                return this.View(subscriptionDetail);
-            }
-            catch (Exception ex)
-            {
-<<<<<<< HEAD
+                }
+            }
+            else
+            {
                 if (!string.IsNullOrEmpty(token))
                 {
                     return this.Challenge(new AuthenticationProperties
@@ -279,12 +228,8 @@
 
 
             return this.View(subscriptionExtension);
-=======
-                logger.LogInformation("Message:{0} :: {1}   ", ex.Message, ex.InnerException);
-                return View("Error");
-            }
->>>>>>> 85ca7fe1
-        }
+        }
+
         /// <summary>
         /// Subscription this instance.
         /// </summary>
@@ -468,25 +413,7 @@
 
                     if (operation == "Activate")
                     {
-<<<<<<< HEAD
-                        var response = this.apiClient.ActivateSubscriptionAsync(subscriptionId, planId).ConfigureAwait(false).GetAwaiter().GetResult();
-                        this.subscriptionService.UpdateStateOfSubscription(subscriptionId, SubscriptionStatusEnum.Subscribed, true);
-                        isSuccess = true;
-                        if (model.SubscriptionParameters != null && model.SubscriptionParameters.Count() > 0)
-                        {
-                            this.subscriptionService.AddSubscriptionParameters(model.SubscriptionParameters, currentUserId);
-                        }
-                        subscriptionDetail = this.subscriptionService.GetPartnerSubscription(CurrentUserEmailAddress, subscriptionId).FirstOrDefault();
-                        subscriptionDetail.PlanList = this.subscriptionService.GetAllSubscriptionPlans();
-
-                        //  var subscriptionData = this.apiClient.GetSubscriptionByIdAsync(subscriptionId).ConfigureAwait(false).GetAwaiter().GetResult();
-                        //var serializedParent = JsonConvert.SerializeObject(subscriptionDetail);
-                        //subscriptionDetail = JsonConvert.DeserializeObject<SubscriptionResult>(serializedParent);
-                        bool checkIsActive = emailTemplateRepository.GetIsActive(subscriptionDetail.SaasSubscriptionStatus.ToString()).HasValue ? emailTemplateRepository.GetIsActive(subscriptionDetail.SaasSubscriptionStatus.ToString()).Value : false;
-                        if (Convert.ToBoolean(applicationConfigRepository.GetValuefromApplicationConfig(EmailTriggerStatusEnum.IsEmailEnabledForSubscriptionActivation.ToString())) == true)
-=======
                         try
->>>>>>> 85ca7fe1
                         {
                             this.logger.LogInformation("operation == Activate");
                             if (Convert.ToBoolean(applicationConfigRepository.GetValuefromApplicationConfig("IsAutomaticProvisioningSupported")))
