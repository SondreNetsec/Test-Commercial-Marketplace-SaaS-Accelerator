--- conflicted
+++ resolved
@@ -438,13 +438,7 @@
                             this.logger.LogInformation("GetPartnerSubscription and GetAllSubscriptionPlans");
                             subscriptionDetail = this.subscriptionService.GetPartnerSubscription(CurrentUserEmailAddress, subscriptionId).FirstOrDefault();
                             subscriptionDetail.PlanList = this.subscriptionService.GetAllSubscriptionPlans();
-<<<<<<< HEAD
-=======
-                            //this.logger.LogInformation("Save Suvbscription Parameters:  {0}", JsonConvert.SerializeObject(subscriptionDetail.SubscriptionParameters));
-                            //this.subscriptionService.AddSubscriptionParameters(subscriptionDetail.SubscriptionParameters, currentUserId);
-
->>>>>>> 7200cab4
-                            this.logger.LogInformation("Save Suvbscription Parameters:  {0}", JsonConvert.SerializeObject(model.SubscriptionParameters));
+                            this.logger.LogInformation("Save Subscription Parameters:  {0}", JsonConvert.SerializeObject(model.SubscriptionParameters));
                             this.subscriptionService.AddSubscriptionParameters(model.SubscriptionParameters, currentUserId);
 
 
