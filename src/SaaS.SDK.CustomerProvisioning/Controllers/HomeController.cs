--- conflicted
+++ resolved
@@ -453,15 +453,11 @@
             return this.View(exceptionDetail?.Error);
         }
 
-<<<<<<< HEAD
         /// <summary>
         /// Processes the message.
         /// </summary>
         /// <returns> Return View.</returns>
-        public IActionResult ProcessMessage()
-=======
         public IActionResult ProcessMessage(string action,string status)
->>>>>>> 9788db3f
         {
             try
             {
@@ -481,7 +477,6 @@
             }
         }
 
-<<<<<<< HEAD
         /// <summary>
         /// Subscriptions the details.
         /// </summary>
@@ -489,10 +484,6 @@
         /// <param name="planId">The plan identifier.</param>
         /// <param name="operation">The operation.</param>
         /// <returns> Subscription Detials.</returns>
-=======
-
-
->>>>>>> 9788db3f
         public IActionResult SubscriptionDetails(Guid subscriptionId, string planId, string operation)
         {
             this.logger.LogInformation("Home Controller / ActivateSubscription subscriptionId:{0} :: planId : {1} :: operation:{2}", JsonConvert.SerializeObject(subscriptionId), JsonConvert.SerializeObject(planId), JsonConvert.SerializeObject(operation));
@@ -631,10 +622,6 @@
 
                         if (operation == "Deactivate")
                         {
-<<<<<<< HEAD
-=======
-
->>>>>>> 9788db3f
                             queueObject.SubscriptionID = subscriptionId;
                             queueObject.TriggerEvent = "Unsubscribe";
                             queueObject.UserId = userDetails.UserId;
