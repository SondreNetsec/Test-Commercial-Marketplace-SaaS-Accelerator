﻿namespace SaaS.SDK.Provisioning.Webjob
{
    using System;
    using System.IO;
    using System.Threading.Tasks;
    using Microsoft.EntityFrameworkCore;
    using Microsoft.Extensions.Configuration;
    using Microsoft.Extensions.DependencyInjection;
    using Microsoft.Extensions.Hosting;
    using Microsoft.Extensions.Logging;
    using Microsoft.Marketplace.SaaS.SDK.Services.Contracts;
    using Microsoft.Marketplace.SaaS.SDK.Services.Helpers;
    using Microsoft.Marketplace.SaaS.SDK.Services.Models;
    using Microsoft.Marketplace.SaaS.SDK.Services.Services;
    using Microsoft.Marketplace.SaaS.SDK.Services.Utilities;
    using Microsoft.Marketplace.SaasKit.Client.DataAccess.Context;
    using Microsoft.Marketplace.SaasKit.Client.DataAccess.Contracts;
    using Microsoft.Marketplace.SaasKit.Client.DataAccess.Services;
    using Microsoft.Marketplace.SaasKit.Configurations;
    using Microsoft.Marketplace.SaasKit.Contracts;
    using Microsoft.Marketplace.SaasKit.Services;

    /// <summary>
    /// Entry point Program.
    /// </summary>
    public class Program
    {
        /// <summary>
        /// Gets or sets the configuration.
        /// </summary>
        /// <value>
        /// The configuration.
        /// </value>
        private static IConfiguration Configuration { get; set; }

        /// <summary>
        /// Defines the entry point of the application.
        /// </summary>
        /// <returns>A <see cref="Task"/> representing the asynchronous operation.</returns>
        public static async Task Main()
        {
            var builder = new HostBuilder();

            builder.ConfigureLogging((context, b) =>
            {
                b.AddConsole();
            });

            builder.ConfigureWebJobs(b =>
            {
                b.AddAzureStorageCoreServices();
                b.AddAzureStorage();
            });

            // Configure Services
            builder.ConfigureServices((context, s) =>
            {
                ConfigureServices(s);
                s.BuildServiceProvider();
            });

            var host = builder.Build();
            using (host)
            {
                await host.RunAsync();
            }
        }

        private static void ConfigureServices(IServiceCollection services)
        {
            var environment = Environment.GetEnvironmentVariable("ASPNETCORE_ENVIRONMENT");

            var loggerFactory = LoggerFactory.Create(builder =>
            {
                builder
                    .AddConsole();
            });

            Configuration = new ConfigurationBuilder()
                .SetBasePath(Directory.GetCurrentDirectory())
                .AddJsonFile("appsettings.json", optional: false, reloadOnChange: true)
                .AddJsonFile($"appsettings.{environment}.json", optional: true, reloadOnChange: true)
                .AddEnvironmentVariables() // this doesn't do anything useful notice in setting some env variables explicitly.
                .Build();  // build it so you can use those config variables down below.

            Environment.SetEnvironmentVariable("MyConnVariable", Configuration["MyConnVariable"]);

            var config = new SaaSApiClientConfiguration()
            {
                AdAuthenticationEndPoint = Configuration["SaaSApiConfiguration:AdAuthenticationEndPoint"],
                ClientId = Configuration["SaaSApiConfiguration:ClientId"],
                ClientSecret = Configuration["SaaSApiConfiguration:ClientSecret"],
                FulFillmentAPIBaseURL = Configuration["SaaSApiConfiguration:FulFillmentAPIBaseURL"],
                FulFillmentAPIVersion = Configuration["SaaSApiConfiguration:FulFillmentAPIVersion"],
                GrantType = Configuration["SaaSApiConfiguration:GrantType"],
                Resource = Configuration["SaaSApiConfiguration:Resource"],
                SaaSAppUrl = Configuration["SaaSApiConfiguration:SaaSAppUrl"],
                SignedOutRedirectUri = Configuration["SaaSApiConfiguration:SignedOutRedirectUri"],
                TenantId = Configuration["SaaSApiConfiguration:TenantId"],
            };

            var cloudConfig = new CloudStorageConfigs
            {
                AzureWebJobsStorage = Configuration["AzureWebJobsStorage"],
            };
<<<<<<< HEAD
            var keyVaultConfig = new KeyVaultConfig()
            {
                ClientID = Configuration["KeyVaultConfig:ClientID"],
                ClientSecret = Configuration["KeyVaultConfig:ClientSecret"],
                TenantID = Configuration["KeyVaultConfig:TenantID"],
                KeyVaultUrl = Configuration["KeyVaultConfig:KeyVaultUrl"],
            };
            ///Prasad
            //var azureBlobConfig = new AzureBlobConfig()
            //{
            //    BlobContainer = Configuration["AzureBlobConfig:BlobContainer"],
            //    BlobConnectionString = Configuration["AzureBlobConfig:BlobConnectionString"],
            //};

            services.AddSingleton<IFulfillmentApiClient>(new FulfillmentApiClient(config, new FulfillmentApiClientLogger()));
            services.AddSingleton<SaaSApiClientConfiguration>(config);

            services.AddSingleton<IVaultService>(new AzureKeyVaultClient(keyVaultConfig, loggerFactory.CreateLogger<AzureKeyVaultClient>()));
            ///---Prasad---
            //services.AddSingleton<IARMTemplateStorageService>(new AzureBlobStorageService(azureBlobConfig));
            services.AddSingleton<KeyVaultConfig>(keyVaultConfig);
            //services.AddSingleton<AzureBlobConfig>(azureBlobConfig);

=======

            services.AddSingleton<IFulfillmentApiClient>(new FulfillmentApiClient(config, new FulfillmentApiClientLogger()));
            services.AddSingleton<SaaSApiClientConfiguration>(config);
>>>>>>> 2e3f5ae0
            services.AddDbContext<SaasKitContext>(options =>
               options.UseSqlServer(Configuration.GetConnectionString("DefaultConnection")));

            InitializeRepositoryServices(services);
        }

        private static void InitializeRepositoryServices(IServiceCollection services)
        {
            services.AddScoped<ISubscriptionsRepository, SubscriptionsRepository>();
            services.AddScoped<IPlansRepository, PlansRepository>();
            services.AddScoped<IUsersRepository, UsersRepository>();
            services.AddScoped<ISubscriptionLogRepository, SubscriptionLogRepository>();
            services.AddScoped<IApplicationLogRepository, ApplicationLogRepository>();
            services.AddScoped<IApplicationConfigRepository, ApplicationConfigRepository>();
            services.AddScoped<IEmailTemplateRepository, EmailTemplateRepository>();
            services.AddScoped<IOffersRepository, OffersRepository>();
            services.AddScoped<IOfferAttributesRepository, OfferAttributesRepository>();
            services.AddScoped<IPlanEventsMappingRepository, PlanEventsMappingRepository>();
            services.AddScoped<IEventsRepository, EventsRepository>();
<<<<<<< HEAD
            //---Prasad---
            //services.AddScoped<ISubscriptionTemplateParametersRepository, SubscriptionTemplateParametersRepository>();
            //services.AddScoped<IArmTemplateRepository, ArmTemplateRepository>();
=======
>>>>>>> 2e3f5ae0
            services.AddScoped<IEmailService, SMTPEmailService>();
            services.AddScoped<EmailHelper, EmailHelper>();
        }
    }
}<|MERGE_RESOLUTION|>--- conflicted
+++ resolved
@@ -103,35 +103,9 @@
             {
                 AzureWebJobsStorage = Configuration["AzureWebJobsStorage"],
             };
-<<<<<<< HEAD
-            var keyVaultConfig = new KeyVaultConfig()
-            {
-                ClientID = Configuration["KeyVaultConfig:ClientID"],
-                ClientSecret = Configuration["KeyVaultConfig:ClientSecret"],
-                TenantID = Configuration["KeyVaultConfig:TenantID"],
-                KeyVaultUrl = Configuration["KeyVaultConfig:KeyVaultUrl"],
-            };
-            ///Prasad
-            //var azureBlobConfig = new AzureBlobConfig()
-            //{
-            //    BlobContainer = Configuration["AzureBlobConfig:BlobContainer"],
-            //    BlobConnectionString = Configuration["AzureBlobConfig:BlobConnectionString"],
-            //};
 
             services.AddSingleton<IFulfillmentApiClient>(new FulfillmentApiClient(config, new FulfillmentApiClientLogger()));
             services.AddSingleton<SaaSApiClientConfiguration>(config);
-
-            services.AddSingleton<IVaultService>(new AzureKeyVaultClient(keyVaultConfig, loggerFactory.CreateLogger<AzureKeyVaultClient>()));
-            ///---Prasad---
-            //services.AddSingleton<IARMTemplateStorageService>(new AzureBlobStorageService(azureBlobConfig));
-            services.AddSingleton<KeyVaultConfig>(keyVaultConfig);
-            //services.AddSingleton<AzureBlobConfig>(azureBlobConfig);
-
-=======
-
-            services.AddSingleton<IFulfillmentApiClient>(new FulfillmentApiClient(config, new FulfillmentApiClientLogger()));
-            services.AddSingleton<SaaSApiClientConfiguration>(config);
->>>>>>> 2e3f5ae0
             services.AddDbContext<SaasKitContext>(options =>
                options.UseSqlServer(Configuration.GetConnectionString("DefaultConnection")));
 
@@ -151,12 +125,6 @@
             services.AddScoped<IOfferAttributesRepository, OfferAttributesRepository>();
             services.AddScoped<IPlanEventsMappingRepository, PlanEventsMappingRepository>();
             services.AddScoped<IEventsRepository, EventsRepository>();
-<<<<<<< HEAD
-            //---Prasad---
-            //services.AddScoped<ISubscriptionTemplateParametersRepository, SubscriptionTemplateParametersRepository>();
-            //services.AddScoped<IArmTemplateRepository, ArmTemplateRepository>();
-=======
->>>>>>> 2e3f5ae0
             services.AddScoped<IEmailService, SMTPEmailService>();
             services.AddScoped<EmailHelper, EmailHelper>();
         }
