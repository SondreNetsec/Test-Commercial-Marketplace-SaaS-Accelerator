﻿namespace SaaS.SDK.Provisioning.Webjob
{
    using System;
    using System.Collections.Generic;
    using Microsoft.Azure.WebJobs;
    using Microsoft.Extensions.Logging;
    using Microsoft.Marketplace.SaaS.SDK.Services.Contracts;
    using Microsoft.Marketplace.SaaS.SDK.Services.Helpers;
    using Microsoft.Marketplace.SaaS.SDK.Services.Models;
    using Microsoft.Marketplace.SaasKit.Client.DataAccess.Contracts;
    using Microsoft.Marketplace.SaasKit.Contracts;
    using Microsoft.Marketplace.SaasKit.Provisioning.Webjob.StatusHandlers;
    using System.Text.Json;

    /// <summary>
    /// Processor for the trigger from storage queue. Move the subscription through statuses.
    /// </summary>
    public class Functions
    {
        /// <summary>
        /// The fulfillment API client.
        /// </summary>
        private readonly IFulfillmentApiClient fulfillmentApiClient;

        /// <summary>
        /// The subscription repository.
        /// </summary>
        private readonly ISubscriptionsRepository subscriptionRepository;

        /// <summary>
        /// The application configrepository.
        /// </summary>
        private readonly IApplicationConfigRepository applicationConfigrepository;

        /// <summary>
        /// The subscription log repository.
        /// </summary>
        private readonly ISubscriptionLogRepository subscriptionLogRepository;

        /// <summary>
        /// The email templaterepository.
        /// </summary>
        private readonly IEmailTemplateRepository emailTemplaterepository;

        /// <summary>
        /// The plan events mapping repository.
        /// </summary>
        private readonly IPlanEventsMappingRepository planEventsMappingRepository;

        /// <summary>
        /// The offer attributes repository.
        /// </summary>
        private readonly IOfferAttributesRepository offerAttributesRepository;

        /// <summary>
        /// The events repository.
        /// </summary>
        private readonly IEventsRepository eventsRepository;

        /// <summary>
<<<<<<< HEAD
        /// The azure key vault client.
        /// </summary>
        private readonly IVaultService azureKeyVaultClient;

        ///--Prasad--
        ///// <summary>
        ///// The azure BLOB file client.
        ///// </summary>
        //private readonly IARMTemplateStorageService azureBlobFileClient;

        /// <summary>
=======
>>>>>>> 2e3f5ae0
        /// The plan repository.
        /// </summary>
        private readonly IPlansRepository planRepository;

        /// <summary>
        /// The offers repository.
        /// </summary>
        private readonly IOffersRepository offersRepository;

        /// <summary>
        /// The users repository.
        /// </summary>
        private readonly IUsersRepository usersRepository;

<<<<<<< HEAD

=======
>>>>>>> 2e3f5ae0
        /// <summary>
        /// The emial service.
        /// </summary>
        private readonly IEmailService emialService;

        /// <summary>
        /// The activate status handlers.
        /// </summary>
        private readonly List<ISubscriptionStatusHandler> activateStatusHandlers;

        /// <summary>
        /// The deactivate status handlers.
        /// </summary>
        private readonly List<ISubscriptionStatusHandler> deactivateStatusHandlers;

        /// <summary>
        /// The email helper.
        /// </summary>
        private readonly EmailHelper emailHelper;

        ///--Prasad--
        /// <summary>
<<<<<<< HEAD
        /// The arm template repository.
        /// </summary>
        //private readonly IArmTemplateRepository armTemplateRepository;

        /// <summary>
=======
>>>>>>> 2e3f5ae0
        /// The logger factory.
        /// </summary>
        private readonly ILoggerFactory loggerFactory;

        /// <summary>
        /// Initializes a new instance of the <see cref="Functions"/> class.
        /// </summary>
        /// <param name="fulfillmentApiClient">The fulfillment API client.</param>
        /// <param name="subscriptionRepository">The subscription repository.</param>
        /// <param name="applicationConfigRepository">The application configuration repository.</param>
        /// <param name="subscriptionLogRepository">The subscription log repository.</param>
        /// <param name="emailTemplaterepository">The email templaterepository.</param>
        /// <param name="planEventsMappingRepository">The plan events mapping repository.</param>
        /// <param name="offerAttributesRepository">The offer attributes repository.</param>
        /// <param name="eventsRepository">The events repository.</param>
        /// <param name="azureKeyVaultClient">The azure key vault client.</param>
        /// <param name="planRepository">The plan repository.</param>
        /// <param name="offersRepository">The offers repository.</param>
        /// <param name="usersRepository">The users repository.</param>
        /// <param name="armTemplateRepository">The arm template repository.</param>
        /// <param name="azureBlobFileClient">The azure BLOB file client.</param>
        /// <param name="subscriptionTemplateParametersRepository">The subscription template parameters repository.</param>
        /// <param name="keyVaultConfig">The key vault configuration.</param>
        /// <param name="emailService">The email service.</param>
        /// <param name="emailHelper">The email helper.</param>
        /// <param name="loggerFactory">The logger factory.</param>
        public Functions(
                            IFulfillmentApiClient fulfillmentApiClient,
                            ISubscriptionsRepository subscriptionRepository,
                            IApplicationConfigRepository applicationConfigRepository,
                            ISubscriptionLogRepository subscriptionLogRepository,
                            IEmailTemplateRepository emailTemplaterepository,
                            IPlanEventsMappingRepository planEventsMappingRepository,
                            IOfferAttributesRepository offerAttributesRepository,
                            IEventsRepository eventsRepository,
                            IPlansRepository planRepository,
                            IOffersRepository offersRepository,
                            IUsersRepository usersRepository,
<<<<<<< HEAD
                            KeyVaultConfig keyVaultConfig,
=======
>>>>>>> 2e3f5ae0
                            IEmailService emailService,
                            EmailHelper emailHelper,
                            ILoggerFactory loggerFactory)
        {
            this.fulfillmentApiClient = fulfillmentApiClient;
            this.subscriptionRepository = subscriptionRepository;
<<<<<<< HEAD
            this.azureKeyVaultClient = azureKeyVaultClient;
=======
>>>>>>> 2e3f5ae0
            this.applicationConfigrepository = applicationConfigRepository;
            this.emailTemplaterepository = emailTemplaterepository;
            this.planEventsMappingRepository = planEventsMappingRepository;
            this.offerAttributesRepository = offerAttributesRepository;
            this.eventsRepository = eventsRepository;
            this.subscriptionLogRepository = subscriptionLogRepository;
            this.planRepository = planRepository;
            this.offersRepository = offersRepository;
            this.usersRepository = usersRepository;
<<<<<<< HEAD
            this.keyVaultConfig = keyVaultConfig;
            this.emialService = emailService;
            this.emailHelper = emailHelper;
            this.loggerFactory = loggerFactory;

            this.activateStatusHandlers = new List<ISubscriptionStatusHandler>();
            this.deactivateStatusHandlers = new List<ISubscriptionStatusHandler>();

=======
            this.emialService = emailService;
            this.emailHelper = emailHelper;
            this.loggerFactory = loggerFactory;
            this.activateStatusHandlers = new List<ISubscriptionStatusHandler>();
            this.deactivateStatusHandlers = new List<ISubscriptionStatusHandler>();

            /* Indra   var armTemplateDeploymentManager = new ARMTemplateDeploymentManager(this.loggerFactory.CreateLogger<ARMTemplateDeploymentManager>());

               this.activateStatusHandlers.Add(new ResourceDeploymentStatusHandler(
                                                                               fulfillmentApiClient,
                                                                               this.applicationConfigrepository,
                                                                               subscriptionLogRepository,
                                                                               subscriptionRepository,
                                                                               azureKeyVaultClient,
                                                                               azureBlobFileClient,
                                                                               keyVaultConfig,
                                                                               planRepository,
                                                                               usersRepository,
                                                                               this.offersRepository,
                                                                               this.armTemplateRepository,
                                                                               this.planEventsMappingRepository,
                                                                               this.eventsRepository,
                                                                               this.loggerFactory.CreateLogger<ResourceDeploymentStatusHandler>(),
                                                                               armTemplateDeploymentManager,
                                                                               subscriptionTemplateParametersRepository));
                                                                               */
>>>>>>> 2e3f5ae0

            this.activateStatusHandlers.Add(new PendingActivationStatusHandler(
                                                                            fulfillmentApiClient,
                                                                            subscriptionRepository,
                                                                            subscriptionLogRepository,
                                                                            planRepository,
                                                                            usersRepository,
                                                                            this.loggerFactory.CreateLogger<PendingActivationStatusHandler>()));

            this.activateStatusHandlers.Add(new PendingFulfillmentStatusHandler(
                                                                            fulfillmentApiClient,
                                                                            this.applicationConfigrepository,
                                                                            subscriptionRepository,
                                                                            subscriptionLogRepository,
                                                                            planRepository,
                                                                            usersRepository,
                                                                            this.loggerFactory.CreateLogger<PendingFulfillmentStatusHandler>()));

            this.activateStatusHandlers.Add(new NotificationStatusHandler(
                                                                        fulfillmentApiClient,
                                                                        planRepository,
                                                                        this.applicationConfigrepository,
                                                                        emailTemplaterepository,
                                                                        planEventsMappingRepository,
                                                                        offerAttributesRepository,
                                                                        eventsRepository,
                                                                        subscriptionRepository,
                                                                        usersRepository,
                                                                        offersRepository,
                                                                        emailService,
                                                                        this.loggerFactory.CreateLogger<NotificationStatusHandler>()));

<<<<<<< HEAD
            this.deactivateStatusHandlers.Add(new PendingDeleteStatusHandler(
                                                                            fulfillmentApiClient,
                                                                            this.applicationConfigrepository,
                                                                            subscriptionLogRepository,
                                                                            subscriptionRepository,
                                                                            azureKeyVaultClient,
                                                                            keyVaultConfig,
                                                                            planRepository,
                                                                            usersRepository,
                                                                            this.loggerFactory.CreateLogger<PendingDeleteStatusHandler>()
                                                                            ));
=======
            /* Indra this.deactivateStatusHandlers.Add(new PendingDeleteStatusHandler(
                                                                             fulfillmentApiClient,
                                                                             this.applicationConfigrepository,
                                                                             subscriptionLogRepository,
                                                                             subscriptionRepository,
                                                                             azureKeyVaultClient,
                                                                             keyVaultConfig,
                                                                             subscriptionTemplateParametersRepository,
                                                                             planRepository,
                                                                             usersRepository,
                                                                             this.loggerFactory.CreateLogger<PendingDeleteStatusHandler>(),
                                                                             armTemplateDeploymentManager));*/
>>>>>>> 2e3f5ae0

            this.deactivateStatusHandlers.Add(new UnsubscribeStatusHandler(
                                                                        fulfillmentApiClient,
                                                                        subscriptionRepository,
                                                                        subscriptionLogRepository,
                                                                        planRepository,
                                                                        usersRepository,
                                                                        this.loggerFactory.CreateLogger<UnsubscribeStatusHandler>()));

            this.deactivateStatusHandlers.Add(new NotificationStatusHandler(
                                                                        fulfillmentApiClient,
                                                                        planRepository,
                                                                        this.applicationConfigrepository,
                                                                        emailTemplaterepository,
                                                                        planEventsMappingRepository,
                                                                        offerAttributesRepository,
                                                                        eventsRepository,
                                                                        subscriptionRepository,
                                                                        usersRepository,
                                                                        offersRepository,
                                                                        emailService,
                                                                        this.loggerFactory.CreateLogger<NotificationStatusHandler>()));
        }

        /// <summary>
        /// Processes the queue message.
        /// </summary>
        /// <param name="message">The message.</param>
        /// <param name="logger">The logger.</param>
        public void ProcessQueueMessage([QueueTrigger("saas-provisioning-queue")] string message, Microsoft.Extensions.Logging.ILogger logger)
        {
            try
            {
                logger.LogInformation($"Payload received for the webjob as {message}");

                var model = JsonSerializer.Deserialize<SubscriptionProcessQueueModel>(message);

                if ("Activate".Equals(model.TriggerEvent, StringComparison.InvariantCultureIgnoreCase))
                {
                    foreach (var subscriptionStatusHandler in this.activateStatusHandlers)
                    {
                        subscriptionStatusHandler.Process(model.SubscriptionID);
                    }
                }

                if ("Unsubscribe".Equals(model.TriggerEvent, StringComparison.InvariantCultureIgnoreCase))
                {
                    foreach (var subscriptionStatusHandler in this.deactivateStatusHandlers)
                    {
                        subscriptionStatusHandler.Process(model.SubscriptionID);
                    }
                }
            }
            catch (Exception ex)
            {
                Console.WriteLine(ex.Message);
            }
        }
    }
}<|MERGE_RESOLUTION|>--- conflicted
+++ resolved
@@ -58,68 +58,42 @@
         private readonly IEventsRepository eventsRepository;
 
         /// <summary>
-<<<<<<< HEAD
-        /// The azure key vault client.
-        /// </summary>
-        private readonly IVaultService azureKeyVaultClient;
+        /// The plan repository.
+        /// </summary>
+        private readonly IPlansRepository planRepository;
+
+        /// <summary>
+        /// The offers repository.
+        /// </summary>
+        private readonly IOffersRepository offersRepository;
+
+        /// <summary>
+        /// The users repository.
+        /// </summary>
+        private readonly IUsersRepository usersRepository;
+
+        /// <summary>
+        /// The emial service.
+        /// </summary>
+        private readonly IEmailService emialService;
+
+        /// <summary>
+        /// The activate status handlers.
+        /// </summary>
+        private readonly List<ISubscriptionStatusHandler> activateStatusHandlers;
+
+        /// <summary>
+        /// The deactivate status handlers.
+        /// </summary>
+        private readonly List<ISubscriptionStatusHandler> deactivateStatusHandlers;
+
+        /// <summary>
+        /// The email helper.
+        /// </summary>
+        private readonly EmailHelper emailHelper;
 
         ///--Prasad--
-        ///// <summary>
-        ///// The azure BLOB file client.
-        ///// </summary>
-        //private readonly IARMTemplateStorageService azureBlobFileClient;
-
-        /// <summary>
-=======
->>>>>>> 2e3f5ae0
-        /// The plan repository.
-        /// </summary>
-        private readonly IPlansRepository planRepository;
-
-        /// <summary>
-        /// The offers repository.
-        /// </summary>
-        private readonly IOffersRepository offersRepository;
-
-        /// <summary>
-        /// The users repository.
-        /// </summary>
-        private readonly IUsersRepository usersRepository;
-
-<<<<<<< HEAD
-
-=======
->>>>>>> 2e3f5ae0
-        /// <summary>
-        /// The emial service.
-        /// </summary>
-        private readonly IEmailService emialService;
-
-        /// <summary>
-        /// The activate status handlers.
-        /// </summary>
-        private readonly List<ISubscriptionStatusHandler> activateStatusHandlers;
-
-        /// <summary>
-        /// The deactivate status handlers.
-        /// </summary>
-        private readonly List<ISubscriptionStatusHandler> deactivateStatusHandlers;
-
-        /// <summary>
-        /// The email helper.
-        /// </summary>
-        private readonly EmailHelper emailHelper;
-
-        ///--Prasad--
-        /// <summary>
-<<<<<<< HEAD
-        /// The arm template repository.
-        /// </summary>
-        //private readonly IArmTemplateRepository armTemplateRepository;
-
-        /// <summary>
-=======
->>>>>>> 2e3f5ae0
+        /// <summary>
         /// The logger factory.
         /// </summary>
         private readonly ILoggerFactory loggerFactory;
@@ -158,20 +132,12 @@
                             IPlansRepository planRepository,
                             IOffersRepository offersRepository,
                             IUsersRepository usersRepository,
-<<<<<<< HEAD
-                            KeyVaultConfig keyVaultConfig,
-=======
->>>>>>> 2e3f5ae0
                             IEmailService emailService,
                             EmailHelper emailHelper,
                             ILoggerFactory loggerFactory)
         {
             this.fulfillmentApiClient = fulfillmentApiClient;
             this.subscriptionRepository = subscriptionRepository;
-<<<<<<< HEAD
-            this.azureKeyVaultClient = azureKeyVaultClient;
-=======
->>>>>>> 2e3f5ae0
             this.applicationConfigrepository = applicationConfigRepository;
             this.emailTemplaterepository = emailTemplaterepository;
             this.planEventsMappingRepository = planEventsMappingRepository;
@@ -181,16 +147,6 @@
             this.planRepository = planRepository;
             this.offersRepository = offersRepository;
             this.usersRepository = usersRepository;
-<<<<<<< HEAD
-            this.keyVaultConfig = keyVaultConfig;
-            this.emialService = emailService;
-            this.emailHelper = emailHelper;
-            this.loggerFactory = loggerFactory;
-
-            this.activateStatusHandlers = new List<ISubscriptionStatusHandler>();
-            this.deactivateStatusHandlers = new List<ISubscriptionStatusHandler>();
-
-=======
             this.emialService = emailService;
             this.emailHelper = emailHelper;
             this.loggerFactory = loggerFactory;
@@ -217,7 +173,6 @@
                                                                                armTemplateDeploymentManager,
                                                                                subscriptionTemplateParametersRepository));
                                                                                */
->>>>>>> 2e3f5ae0
 
             this.activateStatusHandlers.Add(new PendingActivationStatusHandler(
                                                                             fulfillmentApiClient,
@@ -250,19 +205,6 @@
                                                                         emailService,
                                                                         this.loggerFactory.CreateLogger<NotificationStatusHandler>()));
 
-<<<<<<< HEAD
-            this.deactivateStatusHandlers.Add(new PendingDeleteStatusHandler(
-                                                                            fulfillmentApiClient,
-                                                                            this.applicationConfigrepository,
-                                                                            subscriptionLogRepository,
-                                                                            subscriptionRepository,
-                                                                            azureKeyVaultClient,
-                                                                            keyVaultConfig,
-                                                                            planRepository,
-                                                                            usersRepository,
-                                                                            this.loggerFactory.CreateLogger<PendingDeleteStatusHandler>()
-                                                                            ));
-=======
             /* Indra this.deactivateStatusHandlers.Add(new PendingDeleteStatusHandler(
                                                                              fulfillmentApiClient,
                                                                              this.applicationConfigrepository,
@@ -275,7 +217,6 @@
                                                                              usersRepository,
                                                                              this.loggerFactory.CreateLogger<PendingDeleteStatusHandler>(),
                                                                              armTemplateDeploymentManager));*/
->>>>>>> 2e3f5ae0
 
             this.deactivateStatusHandlers.Add(new UnsubscribeStatusHandler(
                                                                         fulfillmentApiClient,
