--- conflicted
+++ resolved
@@ -21,11 +21,7 @@
     "saasappurl": "https://saasdemoapp.azurewebsites.net/"
   },
   "connectionstrings": {
-<<<<<<< HEAD
-    "defaultconnection": "Data source=INFIHYD-WS002\\MSSQLSERVER17;initial catalog=AMP1.0;user id=sa;password=Sa1"
-=======
     "defaultconnection": "Data source=localhost;initial catalog=Base_1.0;user id=sa;password=Sa1"
->>>>>>> 34750636
   },
   "AllowedHosts": "*",
 
